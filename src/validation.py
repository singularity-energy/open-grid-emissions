import pandas as pd
import numpy as np

import load_data
import impute_hourly_profiles
from emissions import CLEAN_FUELS
from column_checks import get_dtypes
from filepaths import downloads_folder, manual_folder
from logging_util import get_logger

logger = get_logger(__name__)


# DATA PIPELINE VALIDATION FUNCTIONS
########################################################################################


def validate_year(year):
    """Returns a warning if the year specified is not known to work with the pipeline."""

    earliest_validated_year = 2019
    latest_validated_year = 2021

    if year < earliest_validated_year:
        year_warning = f"""
        ################################################################################
        The data pipeline has only been validated to work for years {earliest_validated_year}-{latest_validated_year}.
        Running the pipeline for {year} may cause it to fail or may lead to poor-quality
        or anomalous results. To check on the progress of validating additional years of
        data, see: https://github.com/singularity-energy/open-grid-emissions/issues/117
        ################################################################################
        """
        logger.warning(year_warning)
    elif year > latest_validated_year:
        year_warning = f"""
        ################################################################################
        The most recent available year of input data is currently {latest_validated_year}.
        Input data for {year} should be available from the EIA in Fall {year+1} and we will
        work to validate that the pipeline works with {year} data as soon as possible
        after the data is released.
        ################################################################################
        """
        raise UserWarning(year_warning)


def check_allocated_gf_matches_input_gf(pudl_out, gen_fuel_allocated):
    """
    Checks that the allocated generation and fuel from EIA-923 matches the input totals.

    We use np.isclose() to identify any values that are off by more than 1e-9% different
    from the total input generation or fuel.
    """
    gf = pudl_out.gf_eia923()
    plant_total_gf = gf.groupby("plant_id_eia")[
        [
            "net_generation_mwh",
            "fuel_consumed_mmbtu",
            "fuel_consumed_for_electricity_mmbtu",
        ]
    ].sum()
    plant_total_alloc = gen_fuel_allocated.groupby("plant_id_eia")[
        [
            "net_generation_mwh",
            "fuel_consumed_mmbtu",
            "fuel_consumed_for_electricity_mmbtu",
        ]
    ].sum()
    # calculate the percentage difference between the values
    plant_total_diff = ((plant_total_alloc - plant_total_gf) / plant_total_gf).dropna(
        how="any", axis=0
    )
    # flag rows where the absolute percentage difference is greater than our threshold
    mismatched_allocation = plant_total_diff[
        (~np.isclose(plant_total_diff["fuel_consumed_mmbtu"], 0))
        | (~np.isclose(plant_total_diff["net_generation_mwh"], 0))
    ]
    if len(mismatched_allocation) > 0:
<<<<<<< HEAD
        logger.warning("Allocated EIA-923 doesn't match input data for plants:")
        logger.warning("\n" + mismatched_allocation.to_string())
=======
        print(
            "WARNING: Allocated EIA-923 data doesn't match input data for the following plants:"
        )
        print("Percentage Difference:")
        print(mismatched_allocation)
        print("EIA-923 Input Totals:")
        print(plant_total_gf.loc[mismatched_allocation.index, :])
        print("Allocated Totals:")
        print(plant_total_alloc.loc[mismatched_allocation.index, :])
>>>>>>> bb57192f


def test_for_negative_values(df, small: bool = False):
    """Checks that there are no unexpected negative values in the data."""
    logger.info("Checking that fuel and emissions values are positive...  ")
    columns_that_should_be_positive = [
        "fuel_consumed_mmbtu",
        "fuel_consumed_for_electricity_mmbtu",
        "co2_mass_lb",
        "ch4_mass_lb",
        "n2o_mass_lb",
        "co2e_mass_lb",
        "nox_mass_lb",
        "so2_mass_lb",
        "co2_mass_lb_for_electricity",
        "ch4_mass_lb_for_electricity",
        "n2o_mass_lb_for_electricity",
        "co2e_mass_lb_for_electricity",
        "nox_mass_lb_for_electricity",
        "so2_mass_lb_for_electricity",
        "co2_mass_lb_adjusted",
        "ch4_mass_lb_adjusted",
        "n2o_mass_lb_adjusted",
        "co2e_mass_lb_adjusted",
        "nox_mass_lb_adjusted",
        "so2_mass_lb_adjusted",
        "co2_mass_lb_for_electricity_adjusted",
        "ch4_mass_lb_for_electricity_adjusted",
        "n2o_mass_lb_for_electricity_adjusted",
        "co2e_mass_lb_for_electricity_adjusted",
        "nox_mass_lb_for_electricity_adjusted",
        "so2_mass_lb_for_electricity_adjusted",
        "generated_co2_rate_lb_per_mwh_for_electricity",
        "generated_ch4_rate_lb_per_mwh_for_electricity",
        "generated_n2o_rate_lb_per_mwh_for_electricity",
        "generated_co2e_rate_lb_per_mwh_for_electricity",
        "generated_nox_rate_lb_per_mwh_for_electricity",
        "generated_so2_rate_lb_per_mwh_for_electricity",
        "generated_co2_rate_lb_per_mwh_for_electricity_adjusted",
        "generated_ch4_rate_lb_per_mwh_for_electricity_adjusted",
        "generated_n2o_rate_lb_per_mwh_for_electricity_adjusted",
        "generated_co2e_rate_lb_per_mwh_for_electricity_adjusted",
        "generated_nox_rate_lb_per_mwh_for_electricity_adjusted",
        "generated_so2_rate_lb_per_mwh_for_electricity_adjusted",
        "consumed_co2_rate_lb_per_mwh_for_electricity",
        "consumed_ch4_rate_lb_per_mwh_for_electricity",
        "consumed_n2o_rate_lb_per_mwh_for_electricity",
        "consumed_co2e_rate_lb_per_mwh_for_electricity",
        "consumed_nox_rate_lb_per_mwh_for_electricity",
        "consumed_so2_rate_lb_per_mwh_for_electricity",
        "consumed_co2_rate_lb_per_mwh_for_electricity_adjusted",
        "consumed_ch4_rate_lb_per_mwh_for_electricity_adjusted",
        "consumed_n2o_rate_lb_per_mwh_for_electricity_adjusted",
        "consumed_co2e_rate_lb_per_mwh_for_electricity_adjusted",
        "consumed_nox_rate_lb_per_mwh_for_electricity_adjusted",
        "consumed_so2_rate_lb_per_mwh_for_electricity_adjusted",
    ]
    columns_to_test = [
        col for col in columns_that_should_be_positive if col in df.columns
    ]
    negative_warnings = 0
    for column in columns_to_test:
        negative_test = df[df[column] < 0]
        if not negative_test.empty:
            logger.warning(
                f"There are {len(negative_test)} records where {column} is negative."
            )
            negative_warnings += 1
    if negative_warnings > 0:
        if small:
            logger.warning(
                " Found negative values during small run, these may be fixed with full data"
            )
        else:
            logger.warning("The above negative values are errors and must be fixed!")
            # raise UserWarning("The above negative values are errors and must be fixed")
    else:
        logger.info("OK")
    return negative_test


def test_for_missing_values(df, small: bool = False):
    """Checks that there are no unexpected missing values in the output data."""
    logger.info("Checking that no values are missing...  ")
    columns_that_should_be_complete = [
        "plant_id_eia",
        "fuel_category",
        "datetime_local",
        "datetime_utc",
        "month",
        "net_generation_mwh",
        "fuel_consumed_mmbtu",
        "fuel_consumed_for_electricity_mmbtu",
        "co2_mass_lb",
        "ch4_mass_lb",
        "n2o_mass_lb",
        "co2e_mass_lb",
        "nox_mass_lb",
        "so2_mass_lb",
        "co2_mass_lb_for_electricity",
        "ch4_mass_lb_for_electricity",
        "n2o_mass_lb_for_electricity",
        "co2e_mass_lb_for_electricity",
        "nox_mass_lb_for_electricity",
        "so2_mass_lb_for_electricity",
        "co2_mass_lb_adjusted",
        "ch4_mass_lb_adjusted",
        "n2o_mass_lb_adjusted",
        "co2e_mass_lb_adjusted",
        "nox_mass_lb_adjusted",
        "so2_mass_lb_adjusted",
        "co2_mass_lb_for_electricity_adjusted",
        "ch4_mass_lb_for_electricity_adjusted",
        "n2o_mass_lb_for_electricity_adjusted",
        "co2e_mass_lb_for_electricity_adjusted",
        "nox_mass_lb_for_electricity_adjusted",
        "so2_mass_lb_for_electricity_adjusted",
        "consumed_co2_rate_lb_per_mwh_for_electricity",
        "consumed_ch4_rate_lb_per_mwh_for_electricity",
        "consumed_n2o_rate_lb_per_mwh_for_electricity",
        "consumed_co2e_rate_lb_per_mwh_for_electricity",
        "consumed_nox_rate_lb_per_mwh_for_electricity",
        "consumed_so2_rate_lb_per_mwh_for_electricity",
        "consumed_co2_rate_lb_per_mwh_for_electricity_adjusted",
        "consumed_ch4_rate_lb_per_mwh_for_electricity_adjusted",
        "consumed_n2o_rate_lb_per_mwh_for_electricity_adjusted",
        "consumed_co2e_rate_lb_per_mwh_for_electricity_adjusted",
        "consumed_nox_rate_lb_per_mwh_for_electricity_adjusted",
        "consumed_so2_rate_lb_per_mwh_for_electricity_adjusted",
    ]
    columns_to_test = [
        col for col in columns_that_should_be_complete if col in df.columns
    ]
    missing_warnings = 0
    for column in columns_to_test:
        missing_test = df[df[column].isna()]
        if not missing_test.empty:
            logger.warning(
                f"There are {len(missing_test)} records where {column} is missing."
            )
            missing_warnings += 1
    if missing_warnings > 0:
        if small:
            logger.warning(
                " Found missing values during small run, these may be fixed with full data"
            )
        else:
            logger.warning("!!!!!!!!!!!!!!!!!!!!!!!!!!!!!!!!!!!!!!!!!!!!!!!!!!!!!!!!!!!!!!")
            logger.warning("The above missing values are errors and must be fixed")
            logger.warning("!!!!!!!!!!!!!!!!!!!!!!!!!!!!!!!!!!!!!!!!!!!!!!!!!!!!!!!!!!!!!!")
    else:
        logger.info("OK")
    return missing_test


def test_chp_allocation(df):
    """Checks that the CHP allocation didn't create any anomalous values."""
    logger.info("Checking that total fuel consumed >= fuel consumed for electricity...  ")
    chp_allocation_test = df[
        df["fuel_consumed_for_electricity_mmbtu"] > df["fuel_consumed_mmbtu"]
    ]
    if not chp_allocation_test.empty:
        raise UserWarning(
            f"There are {len(chp_allocation_test)} records where fuel consumed for electricity is greater than total fuel consumption. Check `chp_allocation_test` for complete list"
        )
    else:
        logger.info("OK")

    return chp_allocation_test


def test_for_missing_energy_source_code(df):
    """Checks that there are no missing energy source codes associated with non-zero fuel consumption."""
    logger.info(
        "Checking that there are no missing energy source codes associated with non-zero fuel consumption...  ")
    missing_esc_test = df[
        (df["energy_source_code"].isna()) & (df["fuel_consumed_mmbtu"] > 0)
    ]
    if not missing_esc_test.empty:
        logger.warning(
            f"There are {len(missing_esc_test)} records where there is a missing energy source code associated with non-zero fuel consumption. Check `missing_esc_test` for complete list"
        )
    else:
        logger.info("OK")

    return missing_esc_test


def check_non_missing_cems_co2_values_unchanged(cems_original, cems):
    """Checks that no non-missing CO2 values were modified during the process of filling."""
    print(
        "    Checking that original CO2 data in CEMS was not modified by filling missing values...",
        end="",
    )
    # only keep non-zero and non-missing co2 values, since these should have not been modified
    cems_original = cems_original.loc[
        cems_original["co2_mass_lb"] > 0,
        ["plant_id_eia", "emissions_unit_id_epa", "datetime_utc", "co2_mass_lb"],
    ]
    test_fill = cems_original.merge(
        cems[["plant_id_eia", "emissions_unit_id_epa", "datetime_utc", "co2_mass_lb"]],
        how="left",
        on=["plant_id_eia", "emissions_unit_id_epa", "datetime_utc"],
        validate="1:1",
        suffixes=("_original", "_postfill"),
    )
    test_fill["diff"] = (
        test_fill["co2_mass_lb_postfill"] - test_fill["co2_mass_lb_original"]
    )
    num_nonzero_rows = len(test_fill[test_fill["diff"] != 0])
    if num_nonzero_rows > 0:
        print(" ")
        print(
            f"WARNING: There are {num_nonzero_rows} non-missing CO2 CEMS records that were modified by `fill_cems_missing_co2` in error"
        )
    else:
        print("OK")


def check_removed_data_is_empty(cems):
    """Checks that the rows removed by `data_cleaning.remove_cems_with_zero_monthly_data()` don't actually contain non-zero data"""
    check_that_data_is_zero = cems.loc[
        cems["missing_data_flag"] == "remove",
        [
            "gross_generation_mwh",
            "steam_load_1000_lb",
            "fuel_consumed_mmbtu",
            "co2_mass_lb",
            "nox_mass_lb",
            "so2_mass_lb",
        ],
    ].sum(numeric_only=True)
    if check_that_data_is_zero.sum() > 0:
        print("WARNING: Some data being removed has non-zero data associated with it:")
        print(check_that_data_is_zero)


def test_for_missing_subplant_id(df):
    """Checks if any records are missing a `subplant_id`."""
    logger.info("Checking that all data has an associated `subplant_id`...  ")
    missing_subplant_test = df[df["subplant_id"].isna()]
    if not missing_subplant_test.empty:
        logger.warning(
            f"There are {len(missing_subplant_test)} records for {len(missing_subplant_test[['plant_id_eia']].drop_duplicates())} plants without a subplant ID. See `missing_subplant_test` for details"
        )
    else:
        logger.info("OK")
    return missing_subplant_test


def validate_gross_to_net_conversion(cems, eia923_allocated):
    """checks whether the calculated net generation matches the reported net generation from EIA-923 at the annual plant level."""
    logger.info("Checking that calculated net generation matches reported net generation in EIA-923...  ")
    # merge together monthly subplant totals from EIA and calculated from CEMS
    eia_netgen = (
        eia923_allocated.groupby(
            ["plant_id_eia", "subplant_id", "report_date"], dropna=False
        )[["net_generation_mwh"]]
        .sum(min_count=1)
        .reset_index()
        .dropna(subset="net_generation_mwh")
    )
    calculated_netgen = (
        cems.groupby(["plant_id_eia", "subplant_id", "report_date"], dropna=False)[
            "net_generation_mwh"
        ]
        .sum()
        .reset_index()
    )
    validated_ng = eia_netgen.merge(
        calculated_netgen,
        how="inner",
        on=["plant_id_eia", "subplant_id", "report_date"],
        suffixes=("_eia", "_calc"),
        validate="1:1",
    )

    validated_ng = validated_ng.groupby("plant_id_eia")[
        ["net_generation_mwh_eia", "net_generation_mwh_calc"]
    ].sum()

    validated_ng = validated_ng.round(3)
    validated_ng = validated_ng[
        validated_ng[["net_generation_mwh_eia", "net_generation_mwh_calc"]].sum(axis=1)
        != 0
    ]

    validated_ng["pct_error"] = (
        validated_ng["net_generation_mwh_calc"] - validated_ng["net_generation_mwh_eia"]
    ) / validated_ng["net_generation_mwh_eia"]

    cems_net_not_equal_to_eia = validated_ng[validated_ng["pct_error"] != 0]

    if len(cems_net_not_equal_to_eia) > 0:
        logger.warning(
            f"There are {len(cems_net_not_equal_to_eia)} plants where calculated annual net generation does not match EIA annual net generation."
        )
        logger.warning("\n" + cems_net_not_equal_to_eia.to_string())
    else:
        logger.info("OK")


def test_emissions_adjustments(df):
    """For each emission, tests that mass_lb >= mass_lb_for_electricity >= mass_lb_for_electricity_adjusted."""

    logger.info("Checking that adjusted emission values are less than total emissions...  ")

    pollutants = ["co2", "ch4", "n2o", "co2e", "nox", "so2"]

    bad_adjustments = 0

    for pollutant in pollutants:
        # test that mass_lb >= mass_lb_for_electricity
        bad_adjustment = df[
            (df[f"{pollutant}_mass_lb"] < df[f"{pollutant}_mass_lb_for_electricity"])
        ]
        if len(bad_adjustment) > 0:
            logger.warning(
                f"There are {len(bad_adjustment)} records where {pollutant}_mass_lb_for_electricity > {pollutant}_mass_lb"
            )
            bad_adjustment += 1

        # test that mass_lb >= mass_lb_adjusted
        bad_adjustment = df[
            (df[f"{pollutant}_mass_lb"] < df[f"{pollutant}_mass_lb_adjusted"])
        ]
        if len(bad_adjustment) > 0:
            logger.warning(
                f"There are {len(bad_adjustment)} records where {pollutant}_mass_lb_adjusted > {pollutant}_mass_lb"
            )
            bad_adjustment += 1

        # test that mass_lb_for_electricity >= mass_lb_for_electricity_adjusted
        bad_adjustment = df[
            (
                df[f"{pollutant}_mass_lb_for_electricity"]
                < df[f"{pollutant}_mass_lb_for_electricity_adjusted"]
            )
        ]
        if len(bad_adjustment) > 0:
            logger.warning(
                f"There are {len(bad_adjustment)} records where {pollutant}_mass_lb_for_electricity_adjusted > {pollutant}_mass_lb_for_electricity"
            )
            bad_adjustment += 1

    # if there were any bad adjustments, raise a userwarning.
    if bad_adjustments > 0:
        raise UserWarning("The above issues with emissions adjustments must be fixed.")
    else:
        logger.info("OK")


def ensure_non_overlapping_data_from_all_sources(
    cems, partial_cems_subplant, partial_cems_plant, eia_data
):
    """Ensures that there is no duplicated subplant-months from each of the four sources of cleaned data."""

    logger.info("Checking that all data to be combined is unique...  ")

    if "hourly_data_source" in eia_data.columns:
        eia_only_data = eia_data.loc[
            eia_data["hourly_data_source"] == "eia",
            ["plant_id_eia", "subplant_id", "report_date"],
        ].drop_duplicates()
    else:
        eia_only_data = eia_data[
            ["plant_id_eia", "subplant_id", "report_date"]
        ].drop_duplicates()
    eia_only_data["in_eia"] = 1

    cems_data = cems[["plant_id_eia", "subplant_id", "report_date"]].drop_duplicates()
    cems_data["in_cems"] = 1

    partial_cems_subplant_data = partial_cems_subplant[
        ["plant_id_eia", "subplant_id", "report_date"]
    ].drop_duplicates()
    partial_cems_subplant_data["in_partial_cems_subplant"] = 1

    partial_cems_plant_data = partial_cems_plant[
        ["plant_id_eia", "subplant_id", "report_date"]
    ].drop_duplicates()
    partial_cems_plant_data["in_partial_cems_plant"] = 1

    data_overlap = eia_only_data.merge(
        cems_data,
        how="outer",
        on=["plant_id_eia", "subplant_id", "report_date"],
        validate="1:1",
    )
    data_overlap = data_overlap.merge(
        partial_cems_subplant_data,
        how="outer",
        on=["plant_id_eia", "subplant_id", "report_date"],
        validate="1:1",
    )
    data_overlap = data_overlap.merge(
        partial_cems_plant_data,
        how="outer",
        on=["plant_id_eia", "subplant_id", "report_date"],
        validate="1:1",
    )
    data_overlap[
        ["in_eia", "in_cems", "in_partial_cems_subplant", "in_partial_cems_plant"]
    ] = data_overlap[
        ["in_eia", "in_cems", "in_partial_cems_subplant", "in_partial_cems_plant"]
    ].fillna(
        0
    )
    data_overlap["number_of_locations"] = (
        data_overlap["in_eia"]
        + data_overlap["in_cems"]
        + data_overlap["in_partial_cems_subplant"]
        + data_overlap["in_partial_cems_plant"]
    )

    if len(data_overlap[data_overlap["number_of_locations"] > 1]) > 0:
        eia_cems_overlap = data_overlap[
            (data_overlap["in_eia"] == 1) & (data_overlap["in_cems"] == 1)
        ]
        if len(eia_cems_overlap) > 0:
            logger.warning(
                f"There are {len(eia_cems_overlap)} subplant-months that exist in both shaped EIA data and CEMS"
            )
        eia_pcs_overlap = data_overlap[
            (data_overlap["in_eia"] == 1)
            & (data_overlap["in_partial_cems_subplant"] == 1)
        ]
        if len(eia_pcs_overlap) > 0:
            logger.warning(
                f"There are {len(eia_pcs_overlap)} subplant-months that exist in both shaped EIA data and partial CEMS data"
            )
        cems_pcs_overlap = data_overlap[
            (data_overlap["in_cems"] == 1)
            & (data_overlap["in_partial_cems_subplant"] == 1)
        ]
        if len(cems_pcs_overlap) > 0:
            logger.warning(
                f"There are {len(cems_pcs_overlap)} subplant-months that exist in both CEMS data and partial CEMS data"
            )
        eia_pcp_overlap = data_overlap[
            (data_overlap["in_eia"] == 1) & (data_overlap["in_partial_cems_plant"] == 1)
        ]
        if len(eia_pcp_overlap) > 0:
            logger.warning(
                f"There are {len(eia_pcp_overlap)} subplant-months that exist in both shaped EIA data and partial CEMS data"
            )
        cems_pcp_overlap = data_overlap[
            (data_overlap["in_cems"] == 1)
            & (data_overlap["in_partial_cems_plant"] == 1)
        ]
        if len(cems_pcp_overlap) > 0:
            logger.warning(
                f"There are {len(cems_pcp_overlap)} subplant-months that exist in both CEMS data and partial CEMS data"
            )
        pcs_pcp_overlap = data_overlap[
            (data_overlap["in_partial_cems_subplant"] == 1)
            & (data_overlap["in_partial_cems_plant"] == 1)
        ]
        if len(pcs_pcp_overlap) > 0:
            logger.warning(
                f"There are {len(pcs_pcp_overlap)} subplant-months that exist in both CEMS data and partial CEMS data"
            )
        all_overlap = data_overlap[data_overlap["number_of_locations"] == 4]
        if len(all_overlap) > 0:
            logger.warning(
                f"There are {len(all_overlap)} subplant-months that exist in shaped EIA data, CEMS data, and partial CEMS data."
            )
        raise UserWarning("The above overlaps must be fixed before proceeding.")
    else:
        logger.info("OK")


def validate_shaped_totals(shaped_eia_data, monthly_eia_data_to_shape, group_keys):
    """Checks that any shaped monthly data still adds up to the monthly total after shaping."""

    logger.info("Checking that shaped hourly data matches monthly totals...  ")

    monthly_group_keys = group_keys + ["report_date"]

    # aggregate data to ba fuel month
    shaped_data_agg = shaped_eia_data.groupby(monthly_group_keys, dropna=False)[
        ["net_generation_mwh", "fuel_consumed_mmbtu"]
    ].sum()
    eia_data_agg = monthly_eia_data_to_shape.groupby(monthly_group_keys, dropna=False)[
        ["net_generation_mwh", "fuel_consumed_mmbtu"]
    ].sum()

    # calculate the difference between the two datasets
    compare = (shaped_data_agg - eia_data_agg).round(0)

    if compare.sum().sum() > 0:
        logger.warning("\n" +
            compare[
                (compare["net_generation_mwh"] != 0)
                | (compare["fuel_consumed_mmbtu"] != 0)
            ].to_string()
        )
        raise UserWarning(
            "The data shaping process is changing the monthly total values compared to reported EIA values. This process should only shape the data, not alter it."
        )
    else:
        logger.info("OK")


def validate_unique_datetimes(df, df_name, keys):
    """Validates that there are unique datetimes per group in a dataframe.

    Args:
        df: dataframe containing datetime columns
        df_name: a descriptive name for the dataframe
        keys: list of column names that contain the groups within which datetimes should be unique"""

    for datetime_column in ["datetime_utc", "datetime_local"]:
        if datetime_column in list(df.columns):
            duplicate_dt = df[
                df.duplicated(subset=(keys + [datetime_column]), keep=False)
            ]
            if len(duplicate_dt) > 0:
                logger.warning("\n" + duplicate_dt.to_string())
                raise UserWarning(
                    f"The dataframe {df_name} contains duplicate {datetime_column} values within each group of {keys}. See above output"
                )


# DATA QUALITY METRIC FUNCTIONS
########################################################################################


def hourly_profile_source_metric(
    cems, partial_cems_subplant, partial_cems_plant, shaped_eia_data, plant_attributes
):
    """Calculates the percentage of data whose hourly profile was determined by method"""
    data_metrics = [
        "net_generation_mwh",
        "co2_mass_lb",
        "co2_mass_lb_for_electricity",
        "nox_mass_lb",
        "nox_mass_lb_for_electricity",
        "so2_mass_lb",
        "so2_mass_lb_for_electricity",
    ]

    # add ba codes and fuel categories to all of the data
    cems = cems.merge(
        plant_attributes[["plant_id_eia", "ba_code"]],
        how="left",
        on="plant_id_eia",
        validate="m:1",
    )
    partial_cems_subplant = partial_cems_subplant.merge(
        plant_attributes[["plant_id_eia", "ba_code"]],
        how="left",
        on="plant_id_eia",
        validate="m:1",
    )
    partial_cems_plant = partial_cems_plant.merge(
        plant_attributes[["plant_id_eia", "ba_code"]],
        how="left",
        on="plant_id_eia",
        validate="m:1",
    )

    # determine the source of the hourly profile
    profile_from_cems = (
        cems.groupby(["ba_code"], dropna=False)[data_metrics].sum().reset_index()
    )
    profile_from_cems["profile_method"] = "cems_reported"

    profile_from_partial_cems_subplant = (
        partial_cems_subplant.groupby(["ba_code"], dropna=False)[data_metrics]
        .sum()
        .reset_index()
    )
    profile_from_partial_cems_subplant[
        "profile_method"
    ] = "eia_scaled_partial_cems_subplant"

    profile_from_partial_cems_plant = (
        partial_cems_plant.groupby(["ba_code"], dropna=False)[data_metrics]
        .sum()
        .reset_index()
    )
    profile_from_partial_cems_plant["profile_method"] = "eia_shaped_partial_cems_plant"

    profile_from_eia = (
        shaped_eia_data.groupby(["ba_code", "profile_method"], dropna=False)[
            data_metrics
        ]
        .sum()
        .reset_index()
    )
    profile_from_eia["profile_method"] = (
        "eia_shaped_" + profile_from_eia["profile_method"]
    )

    profile_source = pd.concat(
        [
            profile_from_cems,
            profile_from_partial_cems_subplant,
            profile_from_partial_cems_plant,
            profile_from_eia,
        ]
    )

    # groupby and calculate percentages for the entire country
    national_source = profile_source.groupby("profile_method").sum(numeric_only=True)
    national_source = (national_source / national_source.sum(axis=0)).reset_index()
    national_source["ba_code"] = "US Total"

    profile_source = profile_source.set_index(["ba_code", "profile_method"])
    # calculate percentages by ba
    profile_source = (
        (profile_source / profile_source.groupby(["ba_code"]).sum())
        .round(4)
        .reset_index()
    )

    method_order = {
        "cems_reported": "0_cems_reported",
        "eia_scaled_partial_cems_subplant": "1_eia_scaled_partial_cems_subplant",
        "eia_shaped_partial_cems_plant": "2_eia_shaped_partial_cems_plant",
        "eia_shaped_residual_profile": "3_eia_shaped_residual_profile",
        "eia_shaped_shifted_residual_profile": "4_eia_shaped_shifted_residual_profile",
        "eia_shaped_eia930_profile": "5_eia_shaped_eia930_profile",
        "eia_shaped_cems_profile": "6_eia_shaped_cems_profile",
        "eia_shaped_DIBA_average": "7_eia_shaped_DIBA_average",
        "eia_shaped_national_average": "8_eia_shaped_national_average",
        "eia_shaped_assumed_flat": "9_eia_shaped_assumed_flat",
    }
    profile_source["profile_method"] = profile_source["profile_method"].replace(
        method_order
    )

    profile_source = profile_source.sort_values(by=["ba_code", "profile_method"])

    profile_source["profile_method"] = profile_source["profile_method"].str[2:]

    # concat the national data to the ba data
    profile_source = pd.concat([profile_source, national_source], axis=0)

    return profile_source


def identify_percent_of_data_by_input_source(
    cems,
    partial_cems_subplant,
    partial_cems_plant,
    eia_only_data,
    year,
    plant_attributes,
):
    """Identifies what percent of output data comes from each input source (CEMS or EIA)."""

    columns_to_use = [
        "net_generation_mwh",
        "emitting_net_generation_mwh",
        "co2_mass_lb",
        "co2_mass_lb_for_electricity",
        "co2e_mass_lb",
        "co2e_mass_lb_for_electricity",
        "nox_mass_lb",
        "nox_mass_lb_for_electricity",
        "so2_mass_lb",
        "so2_mass_lb_for_electricity",
    ]

    # add data resolution column to data that is based on EIA
    eia_only_data = identify_reporting_frequency(eia_only_data, year)
    partial_cems_subplant = identify_reporting_frequency(partial_cems_subplant, year)
    partial_cems_plant = identify_reporting_frequency(partial_cems_plant, year)

    # add ba codes and plant primary fuel to all of the data
    eia_only_data = eia_only_data.merge(
        plant_attributes[["plant_id_eia", "ba_code", "plant_primary_fuel"]],
        how="left",
        on="plant_id_eia",
        validate="m:1",
    )
    cems = cems.merge(
        plant_attributes[["plant_id_eia", "ba_code", "plant_primary_fuel"]],
        how="left",
        on="plant_id_eia",
        validate="m:1",
    )
    partial_cems_subplant = partial_cems_subplant.merge(
        plant_attributes[["plant_id_eia", "ba_code", "plant_primary_fuel"]],
        how="left",
        on="plant_id_eia",
        validate="m:1",
    )
    partial_cems_plant = partial_cems_plant.merge(
        plant_attributes[["plant_id_eia", "ba_code", "plant_primary_fuel"]],
        how="left",
        on="plant_id_eia",
        validate="m:1",
    )

    # add a column for fossil-based generation
    # this copies the net generation data if the associated fuel is not clean or geothermal, and otherwise adds a zero
    # use the generator-specific energy source code for the eia data, otherwise use the pliant primary fuel
    eia_only_data = eia_only_data.assign(
        emitting_net_generation_mwh=lambda x: np.where(
            ~x.energy_source_code.isin(CLEAN_FUELS + ["GEO"]), x.net_generation_mwh, 0
        )
    )
    cems = cems.assign(
        emitting_net_generation_mwh=lambda x: np.where(
            ~x.plant_primary_fuel.isin(CLEAN_FUELS + ["GEO"]), x.net_generation_mwh, 0
        )
    )
    partial_cems_subplant = partial_cems_subplant.assign(
        emitting_net_generation_mwh=lambda x: np.where(
            ~x.plant_primary_fuel.isin(CLEAN_FUELS + ["GEO"]), x.net_generation_mwh, 0
        )
    )
    partial_cems_plant = partial_cems_plant.assign(
        emitting_net_generation_mwh=lambda x: np.where(
            ~x.plant_primary_fuel.isin(CLEAN_FUELS + ["GEO"]), x.net_generation_mwh, 0
        )
    )

    # associate each dataframe with a data source label
    data_sources = {
        "cems": cems,
        "partial_cems_subplant": partial_cems_subplant,
        "partial_cems_plant": partial_cems_plant,
        "eia": eia_only_data,
    }
    # get a count of the number of observations (subplant-hours) from each source
    source_of_input_data = []
    for name, df in data_sources.items():
        if len(df) == 0:  # Empty df. May occur when running `small`
            logger.warning(f"data source {name} has zero entries")
            continue
        if name == "eia":
            subplant_data = df.groupby(
                ["ba_code", "plant_id_eia", "subplant_id", "eia_data_resolution"],
                dropna=False,
            )[columns_to_use].sum()
            # because EIA data is not hourly, we have to multiply the number of subplants by the number of hours in a year
            if year % 4 == 0:
                hours_in_year = 8784
            else:
                hours_in_year = 8760
            subplant_data["subplant_hours"] = hours_in_year
            # group the data by resolution
            subplant_data = (
                subplant_data.reset_index()
                .groupby(["ba_code", "eia_data_resolution"], dropna=False)[
                    ["subplant_hours"] + columns_to_use
                ]
                .sum()
                .reset_index()
            )
            subplant_data = subplant_data.rename(
                columns={"eia_data_resolution": "source"}
            )
            subplant_data["source"] = subplant_data["source"].replace(
                {
                    "annual": "eia_annual",
                    "monthly": "eia_monthly",
                    "multiple": "eia_multiple",
                }
            )
            source_of_input_data.append(subplant_data)
        # for the partial cems data
        elif (name == "partial_cems_subplant") | (name == "partial_cems_plant"):
            subplant_data = df.groupby(
                [
                    "ba_code",
                    "plant_id_eia",
                    "subplant_id",
                    "datetime_utc",
                    "eia_data_resolution",
                ],
                dropna=False,
            )[columns_to_use].sum()
            subplant_data["subplant_hours"] = 1
            # group the data by resolution
            subplant_data = (
                subplant_data.reset_index()
                .groupby(["ba_code", "eia_data_resolution"], dropna=False)[
                    ["subplant_hours"] + columns_to_use
                ]
                .sum()
                .reset_index()
            )
            subplant_data = subplant_data.rename(
                columns={"eia_data_resolution": "source"}
            )
            subplant_data["source"] = subplant_data["source"].replace(
                {
                    "annual": "eia_annual",
                    "monthly": "eia_monthly",
                    "multiple": "eia_multiple",
                }
            )
            source_of_input_data.append(subplant_data)
        # for the cems data
        else:
            subplant_data = df.groupby(
                ["ba_code", "plant_id_eia", "subplant_id", "datetime_utc"], dropna=False
            )[columns_to_use].sum()
            subplant_data["subplant_hours"] = 1
            subplant_data["source"] = "cems_hourly"
            # group the data by resolution
            subplant_data = (
                subplant_data.reset_index()
                .groupby(["ba_code", "source"], dropna=False)[
                    ["subplant_hours"] + columns_to_use
                ]
                .sum()
                .reset_index()
            )
            source_of_input_data.append(subplant_data)

    # concat the dataframes together
    source_of_input_data = pd.concat(source_of_input_data, axis=0)

    # groupby and calculate percentages for the entire country
    national_source = source_of_input_data.groupby("source").sum(numeric_only=True)
    national_source = (national_source / national_source.sum(axis=0)).reset_index()
    national_source["ba_code"] = "US Total"

    # calculate percentages by ba
    source_of_input_data = (
        source_of_input_data.groupby(["ba_code", "source"]).sum(numeric_only=True)
        / source_of_input_data.groupby(["ba_code"]).sum(numeric_only=True)
    ).reset_index()
    # concat the national data to the ba data
    source_of_input_data = pd.concat([source_of_input_data, national_source], axis=0)

    return source_of_input_data


def identify_reporting_frequency(eia923_allocated, year):
    """Identifies if EIA data was reported as an annual total or monthly totals.
    Returns input dataframe with `eia_data_resolution` column added"""

    # load data about the respondent frequency for each plant and merge into the EIA-923 data
    pudl_out = load_data.initialize_pudl_out(year)
    plant_frequency = pudl_out.plants_eia860()[
        ["plant_id_eia", "reporting_frequency_code"]
    ].copy()
    plant_frequency["reporting_frequency_code"] = plant_frequency[
        "reporting_frequency_code"
    ].fillna("multiple")
    # rename the column and recode the values
    plant_frequency = plant_frequency.rename(
        columns={"reporting_frequency_code": "eia_data_resolution"}
    )
    plant_frequency["eia_data_resolution"] = plant_frequency[
        "eia_data_resolution"
    ].replace({"A": "annual", "AM": "monthly", "M": "monthly"})
    # merge the data resolution column into the EIA data
    eia_data = eia923_allocated.merge(
        plant_frequency, how="left", on="plant_id_eia", validate="m:1"
    )
    return eia_data


def summarize_annually_reported_eia_data(eia923_allocated, year):
    """Creates table summarizing the percent of final data from annually-reported EIA data."""

    columns_to_summarize = [
        "fuel_consumed_mmbtu",
        "net_generation_mwh",
        "co2_mass_lb",
        "co2_mass_lb_for_electricity",
        "nox_mass_lb",
        "nox_mass_lb_for_electricity",
        "so2_mass_lb",
        "so2_mass_lb_for_electricity",
    ]

    eia_data = identify_reporting_frequency(eia923_allocated, year)

    data_from_annual = (
        eia_data.groupby(["eia_data_resolution"], dropna=False)[
            columns_to_summarize
        ].sum()
        / eia_data[columns_to_summarize].sum()
        * 100
    ).reset_index()

    annual_eia_used = (
        eia_data[eia_data["hourly_data_source"] != "cems"]
        .groupby(["eia_data_resolution"], dropna=False)[columns_to_summarize]
        .sum()
        / eia_data[columns_to_summarize].sum()
        * 100
    ).reset_index()

    multi_source_subplants = (
        eia_data[["plant_id_eia", "subplant_id", "hourly_data_source"]]
        .drop_duplicates()
        .drop(columns="hourly_data_source")
    )
    multi_source_subplants = multi_source_subplants[
        multi_source_subplants.duplicated(subset=["plant_id_eia", "subplant_id"])
    ]
    multi_source_subplants = eia_data.merge(
        multi_source_subplants, how="inner", on=["plant_id_eia", "subplant_id"]
    )
    multi_source_summary = (
        multi_source_subplants.groupby(["eia_data_resolution"], dropna=False)[
            columns_to_summarize
        ].sum()
        / eia_data[columns_to_summarize].sum()
        * 100
    ).reset_index()

    annual_data_summary = pd.concat(
        [
            pd.DataFrame(
                data_from_annual.loc[
                    data_from_annual["eia_data_resolution"] == "annual", :
                ]
                .set_index("eia_data_resolution")
                .rename(
                    index={
                        "annual": "% of EIA-923 input data from EIA annual reporters"
                    }
                )
                .round(2)
            ),
            pd.DataFrame(
                annual_eia_used.loc[
                    annual_eia_used["eia_data_resolution"] == "annual", :
                ]
                .set_index("eia_data_resolution")
                .rename(index={"annual": "% of output data from EIA annual reporters"})
                .round(2)
            ),
            pd.DataFrame(
                multi_source_summary.loc[
                    multi_source_summary["eia_data_resolution"] == "annual", :
                ]
                .set_index("eia_data_resolution")
                .rename(
                    index={
                        "annual": "% of output data mixing CEMS and annually-reported EIA data"
                    }
                )
                .round(2)
            ),
        ],
        axis=0,
    )

    annual_data_summary.rename(columns={"eia_data_resolution": "category"})

    annual_data_summary = annual_data_summary.reset_index()

    return annual_data_summary


def summarize_cems_measurement_quality(cems):
    """Creates a table summarizing what percent of CO2, SO2, and NOx mass in CEMS was measured or imputed from other hourly values"""
    cems_quality = cems[
        [
            "co2_mass_lb",
            "co2_mass_measurement_code",
            "so2_mass_lb",
            "so2_mass_measurement_code",
            "nox_mass_lb",
            "nox_mass_measurement_code",
        ]
    ].copy()

    # convert categorical columns to strings
    cems_quality[
        [
            "co2_mass_measurement_code",
            "so2_mass_measurement_code",
            "nox_mass_measurement_code",
        ]
    ] = cems_quality[
        [
            "co2_mass_measurement_code",
            "so2_mass_measurement_code",
            "nox_mass_measurement_code",
        ]
    ].astype(
        str
    )
    # replace the CEMS mass measurement codes with two categories
    measurement_code_map = {
        "Measured": "Measured",
        "Measured and Substitute": "Measured",
        "LME": "Imputed",
        "Substitute": "Imputed",
        "Imputed": "Imputed",
        "Calculated": "Imputed",
        "Other": "Imputed",
    }
    cems_quality[
        [
            "co2_mass_measurement_code",
            "so2_mass_measurement_code",
            "nox_mass_measurement_code",
        ]
    ] = cems_quality[
        [
            "co2_mass_measurement_code",
            "so2_mass_measurement_code",
            "nox_mass_measurement_code",
        ]
    ].replace(
        measurement_code_map
    )

    cems_quality_summary = []
    # calculate the percent of mass for each pollutant that is measured or imputed
    for pollutant in ["co2", "nox", "so2"]:
        percent = (
            cems_quality.groupby([f"{pollutant}_mass_measurement_code"], dropna=False)[
                f"{pollutant}_mass_lb"
            ].sum()
            / cems_quality[f"{pollutant}_mass_lb"].sum()
        )
        cems_quality_summary.append(percent)
    cems_quality_summary = pd.concat(cems_quality_summary, axis=1).round(4)
    # drop NA values
    cems_quality_summary = cems_quality_summary.loc[["Measured", "Imputed"], :]
    cems_quality_summary = cems_quality_summary.reset_index()

    return cems_quality_summary


def identify_cems_gtn_method(cems):
    method_summary = cems.groupby("gtn_method", dropna=False)[
        "gross_generation_mwh"
    ].sum()
    method_summary = method_summary / method_summary.sum(axis=0)
    method_summary = method_summary.reset_index()
    method_summary["gtn_method"] = method_summary["gtn_method"].astype(str)
    method_summary = method_summary.sort_values(by="gtn_method", axis=0)
    return method_summary


def validate_wind_solar_imputation(hourly_profiles, year):
    """Creates a table showing cross-validaton results of the wind and solar profile imputation method"""

    # calculate the results and merge together
    diba_results = validate_diba_imputation_method(hourly_profiles, year)
    nationaal_results = validate_national_imputation_method(hourly_profiles)

    imputation_results = diba_results.merge(
        nationaal_results, how="outer", on=["fuel_category", "ba_code"], validate="1:1"
    )

    return imputation_results


def validate_diba_imputation_method(hourly_profiles, year):
    """Validates the method for imputing missing wind and solar profiles.

    Calculates an imputed profile for regions where we have actual wind and solar profiles,
    then calculates how well each imputed profile is correlated with the actual profile.
    Calculates the correlation for each month, then calculates an annual average correlation coefficient.
    """

    # only keep wind and solar data
    data_to_validate = hourly_profiles[
        (hourly_profiles["fuel_category"].isin(["wind", "solar"]))
        & (~hourly_profiles["eia930_profile"].isna())
    ]
    data_to_validate = data_to_validate[
        [
            "ba_code",
            "fuel_category",
            "datetime_utc",
            "datetime_local",
            "report_date",
            "eia930_profile",
        ]
    ]

    profiles_to_impute = data_to_validate[
        ["ba_code", "fuel_category", "report_date"]
    ].drop_duplicates()

    profiles_to_impute = profiles_to_impute[
        profiles_to_impute["report_date"].dt.year == year
    ]

    dibas = load_data.load_diba_data(year)

    # create an hourly datetime series in local time for each ba/fuel type
    hourly_profiles_to_add = []

    for index, row in profiles_to_impute.iterrows():
        ba = row["ba_code"]
        fuel = row["fuel_category"]
        report_date = row["report_date"]

        # for wind and solar, average the wind and solar generation profiles from
        # nearby interconnected BAs
        if fuel in ["wind", "solar"]:
            # get a list of diba located in the same region and located in the same time zone
            ba_dibas = list(
                dibas.loc[
                    (dibas.ba_code == ba)
                    & (dibas.ba_region == dibas.diba_region)
                    & (dibas.timezone_local == dibas.timezone_local_diba),
                    "diba_code",
                ].unique()
            )
            if len(ba_dibas) > 0:
                df_temporary = impute_hourly_profiles.average_diba_wind_solar_profiles(
                    data_to_validate, ba, fuel, report_date, ba_dibas, True
                )

                hourly_profiles_to_add.append(df_temporary)
            # if there are no neighboring DIBAs, calculate a national average profile
            else:
                pass

    hourly_profiles_to_add = pd.concat(
        hourly_profiles_to_add, axis=0, ignore_index=True
    )

    # merge the imputed data with the actual data
    compare_method = data_to_validate.merge(
        hourly_profiles_to_add,
        how="left",
        on=[
            "fuel_category",
            "datetime_utc",
            "datetime_local",
            "report_date",
            "ba_code",
        ],
        validate="1:1",
    )

    # calculate the correlation coefficient for each fleet-month
    compare_method = (
        compare_method.groupby(["fuel_category", "report_date", "ba_code"])
        .corr(numeric_only=True)
        .reset_index()
    )
    compare_method = compare_method[compare_method["level_3"] == "eia930_profile"]

    # calculate the annual average correlation coefficent for each month
    compare_method = (
        compare_method.groupby(["fuel_category", "ba_code"])["imputed_profile"]
        .mean()
        .reset_index()
    )

    compare_method = compare_method.rename(
        columns={"imputed_profile": "diba_method_correlation_coefficient"}
    )

    return compare_method


def validate_national_imputation_method(hourly_profiles):

    # only keep wind and solar data
    data_to_validate = hourly_profiles[
        (hourly_profiles["fuel_category"].isin(["wind", "solar"]))
        & (~hourly_profiles["eia930_profile"].isna())
    ]
    data_to_validate = data_to_validate[
        [
            "ba_code",
            "fuel_category",
            "datetime_utc",
            "datetime_local",
            "report_date",
            "eia930_profile",
        ]
    ]

    profiles_to_impute = data_to_validate[
        ["ba_code", "fuel_category", "report_date"]
    ].drop_duplicates()

    # create an hourly datetime series in local time for each ba/fuel type
    hourly_profiles_to_add = []

    for index, row in profiles_to_impute.iterrows():
        ba = row["ba_code"]
        fuel = row["fuel_category"]
        report_date = row["report_date"]

        # for wind and solar, average the wind and solar generation profiles from
        # nearby interconnected BAs
        if fuel in ["wind", "solar"]:
            # get a list of diba located in the same region and located in the same time zone
            df_temporary = impute_hourly_profiles.average_national_wind_solar_profiles(
                data_to_validate, ba, fuel, report_date
            )

        hourly_profiles_to_add.append(df_temporary)

    hourly_profiles_to_add = pd.concat(
        hourly_profiles_to_add, axis=0, ignore_index=True
    )

    # merge the imputed data with the actual data
    compare_method = data_to_validate.merge(
        hourly_profiles_to_add,
        how="left",
        on=["fuel_category", "datetime_utc", "report_date", "ba_code"],
        validate="1:1",
    )

    # calculate the correlation coefficient for each fleet-month
    compare_method = (
        compare_method.groupby(["fuel_category", "report_date", "ba_code"])
        .corr(numeric_only=True)
        .reset_index()
    )
    compare_method = compare_method[compare_method["level_3"] == "eia930_profile"]

    # calculate the annual average correlation coefficent for each month
    compare_method = (
        compare_method.groupby(["fuel_category", "ba_code"])["imputed_profile"]
        .mean()
        .reset_index()
    )

    compare_method = compare_method.rename(
        columns={"imputed_profile": "national_method_correlation_coefficient"}
    )

    return compare_method


def check_for_anomalous_co2_factors(
    df, plant_attributes, min_threshold=10, max_threshold=15000
):
    """This function checks that all co2 factors fall within a specified range.

    This is a sanity check to make sure that there are not any obviously
    nonsensical values. On the upper end, we check for co2 factors greater than
    15,000 lb/MWh, which could indicate abnormally high fuel consumption or abnormally
    low net generation. On the lower end, any plant that does not have a co2
    factor equal to zero (carbon-free plants) should have an emission factor that is no
    less than 10.
    """

    pollutant = "co2"
    factor = f"{pollutant}_rate"

    factor_anomaly = df.copy()

    factor_anomaly[factor] = (
        factor_anomaly[f"{pollutant}_mass_lb_for_electricity"]
        / factor_anomaly["net_generation_mwh"]
    )

    # identify if any plants meet these thresholds
    factor_anomaly = factor_anomaly[
        ((factor_anomaly[factor] > 0) & (factor_anomaly[factor] < min_threshold))
        | (factor_anomaly[factor] > max_threshold)
    ]
    # remove any infinity values
    factor_anomaly = factor_anomaly[factor_anomaly[factor] != np.inf]

    if len(factor_anomaly) > 0:
        # merge in plant primary fuel data
        factor_anomaly = factor_anomaly.merge(
            plant_attributes[["plant_id_eia", "plant_primary_fuel"]],
            how="left",
            on="plant_id_eia",
            validate="m:1",
        )
        logger.warning("Potentially anomalous co2 factors detected for the following plants:")
        logger.warning("\n" +
            factor_anomaly[
                [
                    "plant_id_eia",
                    "plant_primary_fuel",
                    "net_generation_mwh",
                    "fuel_consumed_for_electricity_mmbtu",
                    f"{pollutant}_mass_lb_for_electricity",
                    factor,
                ]
            ].sort_values(by=factor).to_string()
        )


# VALIDATION NOTEBOOK FUNCTIONS
########################################################################################


def test_for_missing_fuel(df, generation_column):
    missing_fuel_test = df[
        (df[generation_column] > 0)
        & (
            (df["fuel_consumed_for_electricity_mmbtu"].isnull())
            | (df["fuel_consumed_for_electricity_mmbtu"] == 0)
        )
    ]
    if not missing_fuel_test.empty:
        logger.warning(
            f"There are {len(missing_fuel_test)} records where {generation_column} is positive but no fuel consumption is reported. Check `missing_fuel_test` for complete list"
        )

    return missing_fuel_test


def test_for_missing_co2(df):
    missing_co2_test = df[df["co2_mass_lb"].isna() & ~df["fuel_consumed_mmbtu"].isna()]
    if not missing_co2_test.empty:
        logger.warning(
            f"There are {len(missing_co2_test)} records where co2 data is missing. Check `missing_co2_test` for complete list"
        )
    return missing_co2_test


def test_for_missing_data(df, columns_to_test):
    missing_data_test = df[df[columns_to_test].isnull().all(axis=1)]
    if not missing_data_test.empty:
        logger.warning(
            f"There are {len(missing_data_test)} records for which no data was reported. Check `missing_data_test` for complete list"
        )
    return missing_data_test


def test_for_missing_incorrect_prime_movers(df, year):

    # cehck for incorrect PM by comparing to EIA-860 data
    pudl_out = load_data.initialize_pudl_out(year)
    pms_in_eia860 = pudl_out.gens_eia860()[
        ["plant_id_eia", "generator_id", "prime_mover_code"]
    ]
    incorrect_pm_test = df.copy()[["plant_id_eia", "generator_id", "prime_mover_code"]]
    incorrect_pm_test = incorrect_pm_test.merge(
        pms_in_eia860,
        how="left",
        on=["plant_id_eia", "generator_id"],
        suffixes=("_allocated", "_eia860"),
        validate="m:1",
    )
    incorrect_pm_test = incorrect_pm_test[
        incorrect_pm_test["prime_mover_code_allocated"]
        != incorrect_pm_test["prime_mover_code_eia860"]
    ]
    if not incorrect_pm_test.empty:
        logger.warning(
            f"There are {len(incorrect_pm_test)} records for which the allocated prime mover does not match the reported prime mover. Check `incorrect_pm_test` for complete list"
        )

    # check for missing PM code
    missing_pm_test = df[df["prime_mover_code"].isna()]
    if not missing_pm_test.empty:
        logger.warning(
            f"There are {len(missing_pm_test)} records for which no prime mover was assigned. Check `missing_pm_test` for complete list"
        )

    return incorrect_pm_test, missing_pm_test


def test_for_outlier_heat_rates(df):
    # check heat rates
    logger.warning("Heat Rate Test")
    # remove non-fossil fuel types
    thermal_generators = df[
        ~df["energy_source_code"].isin(["SUN", "MWH", "WND", "WAT", "WH", "PUR"])
    ]
    heat_rate_test_all = []
    for fuel_type in sorted(
        list(thermal_generators.energy_source_code.dropna().unique())
    ):
        # identify all generators with a given fuel type
        generators = thermal_generators[
            thermal_generators["energy_source_code"] == fuel_type
        ]
        # identify all unique prime mover codes for generators of that fuel type
        for pm in sorted(list(generators.prime_mover_code.dropna().unique())):
            generators_with_pm = generators[generators["prime_mover_code"] == pm]
            # calculate a heat rate for each generator of the given fuel type
            heat_rate = (
                generators_with_pm["fuel_consumed_for_electricity_mmbtu"]
                / generators_with_pm["net_generation_mwh"]
            )
            # calculate descriptive statistics for all nonnegative heat rates
            heat_rate_stats = heat_rate[
                (heat_rate >= 0) & (heat_rate != np.inf)
            ].describe()
            # set the outlier threhshold to 1.5 x IQR
            outlier_threshold = (
                (heat_rate_stats["75%"] - heat_rate_stats["25%"]) * 1.5
            ) + heat_rate_stats["75%"]
            # identify all generators whose heatrate is outside this threshold
            heat_rate_test = generators_with_pm[
                (
                    (heat_rate > outlier_threshold)
                    & (heat_rate != np.inf)
                    & (generators_with_pm["net_generation_mwh"] >= 1)
                    | (heat_rate.round(2) == 0)
                )
            ]
            if not heat_rate_test.empty:
                logger.warning(
                    f"{len(heat_rate_test)} of {len(generators_with_pm)} records for {fuel_type} generators with {pm} prime mover have heat rate of zero or > {outlier_threshold.round(2)} mmbtu/MWh"
                )
                logger.warning(
                    f'             median = {heat_rate_stats["50%"].round(2)}, max = {heat_rate_stats["max"].round(2)}, min = {heat_rate_stats["min"].round(2)}'
                )
                heat_rate_test_all.append(heat_rate_test)

    heat_rate_test_all = pd.concat(heat_rate_test_all, axis=0)[
        [
            "report_date",
            "plant_id_eia",
            "generator_id",
            "energy_source_code",
            "prime_mover_code",
            "net_generation_mwh",
            "fuel_consumed_mmbtu",
            "fuel_consumed_for_electricity_mmbtu",
        ]
    ]
    heat_rate_test_all["heat_rate"] = (
        heat_rate_test_all["fuel_consumed_for_electricity_mmbtu"]
        / heat_rate_test_all["net_generation_mwh"]
    )
    return heat_rate_test_all


def test_for_zero_data(df, columns_to_test):
    zero_data_test = df[
        (~df[columns_to_test].isnull().all(axis=1))
        & (df[columns_to_test].sum(axis=1) == 0)
    ]
    if not zero_data_test.empty:
        logger.warning(
            f"There are {len(zero_data_test)} records where all operating data are zero. Check `zero_data_test` for complete list"
        )
    return zero_data_test


def test_gtn_results(df):
    gtn_test = df[df["net_generation_mwh"] > df["gross_generation_mwh"]]
    if not gtn_test.empty:
        logger.warning(
            f"There are {round(len(gtn_test)/len(df)*100, 1)}% of records where net generation > gross generation. See `gtn_test` for details"
        )
    return gtn_test


# EGRID VALIDATION METRIC FUNCTIONS
########################################################################################


def load_egrid_plant_file(year):
    # load plant level data from egrid
    egrid_plant = pd.read_excel(
        downloads_folder(f"egrid/egrid{year}_data.xlsx"),
        sheet_name=f"PLNT{str(year)[-2:]}",
        header=1,
        usecols=[
            "BACODE",
            "PSTATABB",
            "PLPRMFL",
            "ORISPL",
            "PNAME",
            "PLGENATN",
            "PLGENATR",
            "PLHTIANT",
            "UNNOX",
            "UNSO2",
            "UNCO2",
            "UNHTIT",
            "UNHTIOZT",
            "UNHTISRC",
            "UNHOZSRC",
            "PLCO2AN",
            "CHPFLAG",
        ],
    )
    # calculate total net generation from reported renewable and nonrenewable generation
    egrid_plant["net_generation_mwh"] = (
        egrid_plant["PLGENATN"] + egrid_plant["PLGENATR"]
    )
    egrid_plant = egrid_plant.drop(columns=["PLGENATN", "PLGENATR"])
    # rename the columns
    egrid_plant = egrid_plant.rename(
        columns={
            "BACODE": "ba_code",
            "PSTATABB": "state",
            "PLPRMFL": "plant_primary_fuel",
            "ORISPL": "plant_id_egrid",
            "PNAME": "plant_name_eia",
            "UNHTIT": "fuel_consumed_mmbtu",
            "PLHTIANT": "fuel_consumed_for_electricity_mmbtu",
            "UNCO2": "co2_mass_lb",  # this is actually in tons, but we are converting in the next step
            "UNNOX": "nox_mass_lb",  # this is actually in tons, but we are converting in the next step
            "UNSO2": "so2_mass_lb",  # this is actually in tons, but we are converting in the next step
            "PLCO2AN": "co2_mass_lb_for_electricity_adjusted",  # this is actually in tons, but we are converting in the next step
            "CHPFLAG": "chp_flag",
            "UNHTIOZT": "fuel_consumed_mmbtu_ozone_season",
            "UNHTISRC": "fuel_data_source_annual",
            "UNHOZSRC": "fuel_data_source_ozone",
        }
    )

    # convert co2 mass tons to lb
    egrid_plant["co2_mass_lb"] = egrid_plant["co2_mass_lb"] * 2000
    egrid_plant["nox_mass_lb"] = egrid_plant["nox_mass_lb"] * 2000
    egrid_plant["so2_mass_lb"] = egrid_plant["so2_mass_lb"] * 2000
    egrid_plant["co2_mass_lb_for_electricity_adjusted"] = (
        egrid_plant["co2_mass_lb_for_electricity_adjusted"] * 2000
    )

    # if egrid has a missing value for co2 for a clean plant, replace with zero
    egrid_plant.loc[
        egrid_plant["plant_primary_fuel"].isin(CLEAN_FUELS),
        "co2_mass_lb_for_electricity_adjusted",
    ] = egrid_plant.loc[
        egrid_plant["plant_primary_fuel"].isin(CLEAN_FUELS),
        "co2_mass_lb_for_electricity_adjusted",
    ].fillna(
        0
    )
    egrid_plant.loc[
        egrid_plant["plant_primary_fuel"].isin(CLEAN_FUELS), "co2_mass_lb"
    ] = egrid_plant.loc[
        egrid_plant["plant_primary_fuel"].isin(CLEAN_FUELS), "co2_mass_lb"
    ].fillna(
        0
    )

    # reorder the columns
    egrid_plant = egrid_plant[
        [
            "ba_code",
            "state",
            "plant_id_egrid",
            "plant_name_eia",
            "plant_primary_fuel",
            "chp_flag",
            "net_generation_mwh",
            "fuel_consumed_mmbtu",
            "fuel_consumed_for_electricity_mmbtu",
            "co2_mass_lb",
            "co2_mass_lb_for_electricity_adjusted",
            "nox_mass_lb",
            "so2_mass_lb",
            "fuel_consumed_mmbtu_ozone_season",
            "fuel_data_source_annual",
            "fuel_data_source_ozone",
        ]
    ]

    # We also want to remove any plants that are located in Puerto Rico
    egrid_plant = egrid_plant[(egrid_plant["state"] != "PR")]

    # create a column for eia id
    egrid_plant = add_egrid_plant_id(egrid_plant, from_id="egrid", to_id="eia")

    return egrid_plant


def load_egrid_ba_file(year):
    # load egrid BA totals
    egrid_ba = pd.read_excel(
        downloads_folder(f"egrid/egrid{year}_data.xlsx"),
        sheet_name=f"BA{str(year)[-2:]}",
        header=1,
        usecols=["BANAME", "BACODE", "BAHTIANT", "BANGENAN", "BACO2AN"],
    )
    # rename the columns
    egrid_ba = egrid_ba.rename(
        columns={
            "BANAME": "ba_name",
            "BACODE": "ba_code",
            "BAHTIANT": "fuel_consumed_for_electricity_mmbtu",
            "BANGENAN": "net_generation_mwh",
            "BACO2AN": "co2_mass_lb_adjusted",
        }
    )
    egrid_ba = egrid_ba.sort_values(by="ba_code", ascending=True)
    egrid_ba["co2_mass_lb_adjusted"] = egrid_ba["co2_mass_lb_adjusted"] * 2000

    return egrid_ba


def add_egrid_plant_id(df, from_id, to_id):
    # For plants that have different EPA and EIA plant IDs, the plant ID in eGRID is usually the EPA ID, but sometimes the EIA ID
    # however, there are sometime 2 EIA IDs for a single eGRID ID, so we need to group the data in the EIA table by the egrid id
    # We need to update all of the egrid plant IDs to the EIA plant IDs
    egrid_crosswalk = pd.read_csv(
        manual_folder("eGRID2020_crosswalk_of_EIA_ID_to_EPA_ID.csv"),
        dtype=get_dtypes(),
    )
    id_map = dict(
        zip(
            list(egrid_crosswalk[f"plant_id_{from_id}"]),
            list(egrid_crosswalk[f"plant_id_{to_id}"]),
        )
    )

    df[f"plant_id_{to_id}"] = df[f"plant_id_{from_id}"]
    df[f"plant_id_{to_id}"].update(df[f"plant_id_{to_id}"].map(id_map))

    return df


def compare_plant_level_results_to_egrid(
    plant_data, egrid_plant, PLANTS_MISSING_FROM_EGRID
):
    columns_to_compare = [
        "net_generation_mwh",
        "fuel_consumed_mmbtu",
        "fuel_consumed_for_electricity_mmbtu",
        "co2_mass_lb_for_electricity_adjusted",
        "co2_mass_lb",
        "so2_mass_lb",
        "nox_mass_lb",
    ]
    # standardize column names and index so that the two dfs can be divided
    calculated_to_compare = (
        plant_data.groupby("plant_id_egrid", dropna=False)
        .sum()
        .drop(columns=["plant_id_eia"])
    )

    # drop the plants that have no data in eGRID
    plants_with_no_data_in_egrid = list(
        egrid_plant[egrid_plant[columns_to_compare].sum(axis=1) == 0]["plant_id_egrid"]
    )
    egrid_plant = egrid_plant[
        ~egrid_plant["plant_id_eia"].isin(plants_with_no_data_in_egrid)
    ]

    egrid_to_compare = egrid_plant.set_index(["plant_id_egrid"]).drop(
        columns=["ba_code", "state", "plant_name_eia", "plant_id_eia"]
    )
    # only keep plants that are in the comparison data
    egrid_to_compare = egrid_to_compare[
        egrid_to_compare.index.isin(list(calculated_to_compare.index.unique()))
    ]

    # divide calculated value by egrid value
    compared = (
        calculated_to_compare.div(egrid_to_compare)
        .merge(
            egrid_plant[["plant_id_egrid", "plant_name_eia", "ba_code", "state"]],
            how="left",
            left_index=True,
            right_on="plant_id_egrid",
            validate="1:1",
        )
        .set_index("plant_id_egrid")
    )
    compared["plant_name_eia"] = compared["plant_name_eia"].fillna("unknown")

    # create a dataframe that merges the two sources of data together
    compared_merged = calculated_to_compare.merge(
        egrid_to_compare,
        how="left",
        on="plant_id_egrid",
        suffixes=("_calc", "_egrid"),
        validate="1:1",
    )

    # for each column, change missing values to zero if both values are zero (only nan b/c divide by zero)
    for col in columns_to_compare:
        # identify plants with zero values for both
        plant_ids = list(
            compared_merged[
                (compared_merged[f"{col}_calc"] == 0)
                & (compared_merged[f"{col}_egrid"] == 0)
            ].index
        )
        compared.loc[compared.index.isin(plant_ids), col] = 1

    # for each column, categorize the data based on how far it is off from egrid
    for col in columns_to_compare:
        # add a new column
        compared[f"{col}_status"] = pd.cut(
            x=compared[col],
            bins=[
                -999999999,
                -0.0001,
                0.5,
                0.9,
                0.99,
                0.9999,
                1,
                1.0001,
                1.01,
                1.1,
                1.5,
                999999999,
            ],
            labels=[
                "negative",
                "<50%",
                "-50% to -10%",
                "-10% to -1%",
                "+/-1%",
                "!exact",
                "!exact",
                "+/-1%",
                "+1% to 10%",
                "+10% to 50%",
                ">50%",
            ],
            ordered=False,
        )
        # replace any missing values with missing
        compared[f"{col}_status"] = compared[f"{col}_status"].astype(str)
        compared[f"{col}_status"] = compared[f"{col}_status"].fillna("missing")
        compared[f"{col}_status"] = compared[f"{col}_status"].replace("nan", "missing")
        compared.loc[
            (compared.index.isin(PLANTS_MISSING_FROM_EGRID)), f"{col}_status"
        ] = "not_in_egrid"

        # identify which plants are missing from egrid vs calculated values
    for col in columns_to_compare:
        # identify plants that are missing in egrid
        plants_missing_egrid = list(
            compared_merged[
                (compared_merged[f"{col}_calc"] > 0)
                & (compared_merged[f"{col}_egrid"].isna())
            ].index
        )
        compared.loc[
            compared.index.isin(plants_missing_egrid), f"{col}_status"
        ] = "missing_in_egrid"
        # identify plants that are missing from our calculations
        plants_missing_calc = list(
            compared_merged[
                (compared_merged[f"{col}_calc"].isna())
                & (compared_merged[f"{col}_egrid"] > 0)
            ].index
        )
        compared.loc[
            compared.index.isin(plants_missing_calc), f"{col}_status"
        ] = "missing_in_calc"
        # identify where our calculations are missing a zero value
        plants_missing_zero_calc = list(
            compared_merged[
                (compared_merged[f"{col}_calc"].isna())
                & (compared_merged[f"{col}_egrid"] == 0)
            ].index
        )
        compared.loc[
            compared.index.isin(plants_missing_zero_calc), f"{col}_status"
        ] = "calc_missing_zero_value_from_egrid"
        # identify where egrid has a missing value instead of a zero
        plants_missing_zero_egrid = list(
            compared_merged[
                (compared_merged[f"{col}_calc"] == 0)
                & (compared_merged[f"{col}_egrid"].isna())
            ].index
        )
        compared.loc[
            compared.index.isin(plants_missing_zero_egrid), f"{col}_status"
        ] = "egrid_missing_zero_value_from_calc"
        # identify where egrid has a zero value where we have a positive value
        plants_incorrect_zero_egrid = list(
            compared_merged[
                (compared_merged[f"{col}_calc"] > 0)
                & (compared_merged[f"{col}_egrid"] == 0)
            ].index
        )
        compared.loc[
            compared.index.isin(plants_incorrect_zero_egrid), f"{col}_status"
        ] = "calc_positive_but_egrid_zero"

    # create a dataframe that counts how many plants are in each category
    comparison_count = []
    for col in columns_to_compare:
        count = (
            compared.groupby(f"{col}_status", dropna=False)
            .count()["plant_name_eia"]
            .rename(col)
        )
        count.index = count.index.rename("status")
        comparison_count.append(count)

    comparison_count = pd.concat(comparison_count, axis=1).fillna(0).astype(int)
    comparison_count = pd.concat(
        [comparison_count, pd.DataFrame(comparison_count.sum().rename("Total")).T],
        axis=0,
    )

    compared = compared_merged.merge(
        compared[
            [
                "plant_name_eia",
                "ba_code",
                "state",
                "net_generation_mwh_status",
                "fuel_consumed_mmbtu_status",
                "fuel_consumed_for_electricity_mmbtu_status",
                "co2_mass_lb_for_electricity_adjusted_status",
                "co2_mass_lb_status",
                "so2_mass_lb_status",
                "nox_mass_lb_status",
            ]
        ],
        how="left",
        left_index=True,
        right_index=True,
    )

    compared = compared[
        [
            "plant_name_eia",
            "ba_code",
            "state",
            "net_generation_mwh_status",
            "net_generation_mwh_calc",
            "net_generation_mwh_egrid",
            "fuel_consumed_mmbtu_status",
            "fuel_consumed_mmbtu_calc",
            "fuel_consumed_mmbtu_egrid",
            "fuel_consumed_for_electricity_mmbtu_status",
            "fuel_consumed_for_electricity_mmbtu_calc",
            "fuel_consumed_for_electricity_mmbtu_egrid",
            "co2_mass_lb_status",
            "co2_mass_lb_calc",
            "co2_mass_lb_egrid",
            "nox_mass_lb_status",
            "nox_mass_lb_calc",
            "nox_mass_lb_egrid",
            "so2_mass_lb_status",
            "so2_mass_lb_calc",
            "so2_mass_lb_egrid",
            "co2_mass_lb_for_electricity_adjusted_status",
            "co2_mass_lb_for_electricity_adjusted_calc",
            "co2_mass_lb_for_electricity_adjusted_egrid",
        ]
    ]

    return comparison_count, compared


def identify_plants_missing_from_our_calculations(
    egrid_plant, annual_plant_results, year
):

    # remove any plants that have no reported data in egrid
    # NOTE: it seems that egrid includes a lot of proposed projects that are not yet operating, but just has missing data for them
    plants_with_no_data_in_egrid = list(
        egrid_plant[
            egrid_plant[
                [
                    "net_generation_mwh",
                    "fuel_consumed_mmbtu",
                    "fuel_consumed_for_electricity_mmbtu",
                    "co2_mass_lb",
                    "co2_mass_lb_for_electricity_adjusted",
                ]
            ].sum(axis=1)
            == 0
        ]["plant_id_egrid"]
    )
    egrid_plant_no_missing = egrid_plant.copy()[
        ~egrid_plant["plant_id_egrid"].isin(plants_with_no_data_in_egrid)
    ]
    # identify any plants that are in egrid but not our totals, and any plants that are in our totals, but not egrid
    PLANTS_MISSING_FROM_CALCULATION = list(
        set(egrid_plant_no_missing["plant_id_eia"].unique())
        - set(annual_plant_results["plant_id_eia"].unique())
    )

    # Which plants are included in eGRID but are missing from our calculations?
    missing_from_calc = egrid_plant_no_missing[
        egrid_plant_no_missing["plant_id_egrid"].isin(PLANTS_MISSING_FROM_CALCULATION)
    ]

    # see if any of these plants are retired
    generators_eia860 = load_data.load_pudl_table("generators_eia860", year=year)
    missing_from_calc.merge(
        generators_eia860[
            [
                "plant_id_eia",
                "operational_status",
                "current_planned_operating_date",
                "retirement_date",
            ]
        ].drop_duplicates(),
        how="left",
        on="plant_id_eia",
        validate="m:m",
    )

    return missing_from_calc, PLANTS_MISSING_FROM_CALCULATION


def identify_plants_missing_from_egrid(egrid_plant, annual_plant_results):
    # Which plants are in our calculations, but are missing from eGRID?
    PLANTS_MISSING_FROM_EGRID = list(
        set(annual_plant_results["plant_id_egrid"].unique())
        - set(egrid_plant["plant_id_egrid"].unique())
    )

    plant_names = load_data.load_pudl_table(table_name="plants_entity_eia")[
        ["plant_id_eia", "plant_name_eia"]
    ]
    missing_from_egrid = annual_plant_results[
        annual_plant_results["plant_id_egrid"].isin(PLANTS_MISSING_FROM_EGRID)
    ].merge(plant_names, how="left", on="plant_id_eia", validate="m:1")

    return missing_from_egrid, PLANTS_MISSING_FROM_EGRID


def segment_plants_by_known_issues(
    annual_plant_results,
    egrid_plant,
    eia923_allocated,
    pudl_out,
    PLANTS_MISSING_FROM_EGRID,
):
    annual_plant_results_segmented = annual_plant_results.copy()
    # missing plants
    annual_plant_results_segmented["flag_missing_egrid"] = 0
    annual_plant_results_segmented.loc[
        annual_plant_results_segmented["plant_id_eia"].isin(PLANTS_MISSING_FROM_EGRID),
        "flag_missing_egrid",
    ] = 1

    # geothermal
    annual_plant_results_segmented["flag_geothermal"] = 0
    annual_plant_results_segmented.loc[
        annual_plant_results_segmented["plant_primary_fuel"] == "GEO", "flag_geothermal"
    ] = 1

    # nuclear
    annual_plant_results_segmented["flag_nuclear"] = 0
    annual_plant_results_segmented.loc[
        annual_plant_results_segmented["plant_primary_fuel"] == "NUC", "flag_nuclear"
    ] = 1

    # fuel cells
    gens_eia860 = pudl_out.gens_eia860()
    PLANTS_WITH_FUEL_CELLS = list(
        gens_eia860.loc[
            gens_eia860["prime_mover_code"] == "FC", "plant_id_eia"
        ].unique()
    )
    annual_plant_results_segmented["flag_fuel_cell"] = 0
    annual_plant_results_segmented.loc[
        annual_plant_results_segmented["plant_id_eia"].isin(PLANTS_WITH_FUEL_CELLS),
        "flag_fuel_cell",
    ] = 1

    # partial
    # identify all of the plants with generators only report part year to CEMS
    partial_year_reporters = eia923_allocated[
        ["plant_id_eia", "generator_id", "hourly_data_source"]
    ].drop_duplicates()
    PARTIAL_YEAR_PLANTS = list(
        partial_year_reporters.loc[
            partial_year_reporters.duplicated(
                subset=["plant_id_eia", "generator_id"], keep=False
            ),
            "plant_id_eia",
        ].unique()
    )
    annual_plant_results_segmented["flag_partial_year"] = 0
    annual_plant_results_segmented.loc[
        annual_plant_results_segmented["plant_id_eia"].isin(PARTIAL_YEAR_PLANTS),
        "flag_partial_year",
    ] = 1

    # CHP plants
    PLANTS_WITH_CHP = list(
        egrid_plant.loc[egrid_plant["chp_flag"] == "Yes", "plant_id_eia"].unique()
    )
    annual_plant_results_segmented["flag_chp"] = 0
    annual_plant_results_segmented.loc[
        annual_plant_results_segmented["plant_id_eia"].isin(PLANTS_WITH_CHP), "flag_chp"
    ] = 1

    # identify plants that report data to the bf or gen table
    bf_reporter = list(pudl_out.bf_eia923()["plant_id_eia"].unique())
    gen_reporter = list(pudl_out.gen_original_eia923()["plant_id_eia"].unique())
    annual_plant_results_segmented["flag_bf_gen_reporter"] = 0
    annual_plant_results_segmented.loc[
        (
            annual_plant_results_segmented["plant_id_eia"].isin(bf_reporter)
            | annual_plant_results_segmented["plant_id_eia"].isin(gen_reporter)
        ),
        "flag_bf_gen_reporter",
    ] = 1

    # identify plants with proposed generators
    status = pudl_out.gens_eia860()[
        ["plant_id_eia", "generator_id", "operational_status"]
    ]
    plants_with_proposed_gens = list(
        status.loc[
            status["operational_status"] == "proposed",
            "plant_id_eia",
        ].unique()
    )
    plants_with_proposed_generators = status.loc[
        status["plant_id_eia"].isin(plants_with_proposed_gens),
        ["plant_id_eia", "operational_status"],
    ].drop_duplicates()
    entirely_new_plants = list(
        plants_with_proposed_generators.loc[
            (
                ~plants_with_proposed_generators.duplicated(
                    subset="plant_id_eia", keep=False
                )
            )
            & (plants_with_proposed_generators["operational_status"] == "proposed"),
            "plant_id_eia",
        ].unique()
    )
    annual_plant_results_segmented["flag_plant_w_proposed_gen"] = 0
    annual_plant_results_segmented.loc[
        annual_plant_results_segmented["plant_id_eia"].isin(plants_with_proposed_gens),
        "flag_plant_w_proposed_gen",
    ] = 1
    annual_plant_results_segmented["flag_proposed_plant"] = 0
    annual_plant_results_segmented.loc[
        annual_plant_results_segmented["plant_id_eia"].isin(entirely_new_plants),
        "flag_proposed_plant",
    ] = 1

    return annual_plant_results_segmented


def compare_egrid_fuel_total(plant_data, egrid_plant_df):
    """Calculates the difference in fuel and emissions in our calculation and egrid"""

    # standardize column names and index so that the two dfs can be divided
    calculated_to_compare = (
        plant_data.groupby("plant_id_egrid", dropna=False)
        .sum()
        .drop(columns=["plant_id_eia"])
    )

    # drop the plants that have no data in eGRID
    plants_with_no_data_in_egrid = list(
        egrid_plant_df[
            egrid_plant_df[
                [
                    "net_generation_mwh",
                    "fuel_consumed_mmbtu",
                    "fuel_consumed_for_electricity_mmbtu",
                    "co2_mass_lb",
                    "co2_mass_lb_adjusted",
                ]
            ].sum(axis=1)
            == 0
        ]["plant_id_egrid"]
    )
    egrid_plant_df = egrid_plant_df[
        ~egrid_plant_df["plant_id_eia"].isin(plants_with_no_data_in_egrid)
    ]

    egrid_to_compare = egrid_plant_df.set_index(["plant_id_egrid"]).drop(
        columns=["ba_code", "state", "plant_name_eia", "plant_id_eia"]
    )
    # only keep plants that are in the comparison data
    egrid_to_compare = egrid_to_compare[
        egrid_to_compare.index.isin(list(calculated_to_compare.index.unique()))
    ]

    compare_fuel = calculated_to_compare[["fuel_consumed_mmbtu", "co2_mass_lb"]].merge(
        egrid_to_compare[["fuel_consumed_mmbtu", "co2_mass_lb"]],
        how="left",
        left_index=True,
        right_index=True,
        suffixes=("_calc", "_egrid"),
        validate="1:1",
    )
    compare_fuel["difference_fuel"] = (
        compare_fuel["fuel_consumed_mmbtu_egrid"]
        - compare_fuel["fuel_consumed_mmbtu_calc"]
    )
    compare_fuel["difference_co2"] = (
        compare_fuel["co2_mass_lb_egrid"] - compare_fuel["co2_mass_lb_calc"]
    )

    return compare_fuel


def identify_potential_missing_fuel_in_egrid(pudl_out, year, egrid_plant, cems):
    # load the EIA generator fuel data
    IDX_PM_ESC = [
        "report_date",
        "plant_id_eia",
        "energy_source_code",
        "prime_mover_code",
    ]
    gf = pudl_out.gf_eia923().loc[
        :,
        IDX_PM_ESC
        + [
            "net_generation_mwh",
            "fuel_consumed_mmbtu",
            "fuel_consumed_for_electricity_mmbtu",
        ],
    ]

    # add egrid plant ids
    egrid_crosswalk = pd.read_csv(
        manual_folder("eGRID2020_crosswalk_of_EIA_ID_to_EPA_ID.csv")
    )
    eia_to_egrid_id = dict(
        zip(
            list(egrid_crosswalk["plant_id_eia"]),
            list(egrid_crosswalk["plant_id_egrid"]),
        )
    )
    gf["plant_id_egrid"] = gf["plant_id_eia"]
    gf["plant_id_egrid"].update(gf["plant_id_egrid"].map(eia_to_egrid_id))

    # calculate an annual total for each plant
    gf_total = gf.groupby(["plant_id_egrid"]).sum().reset_index()

    # choose a metric to compare
    metric = "fuel_consumed_mmbtu"

    # merge the annual EIA-923 data into the egrid data
    egrid_eia_comparison = (
        egrid_plant[
            [
                "plant_id_egrid",
                "plant_name_eia",
                "ba_code",
                "plant_primary_fuel",
                metric,
            ]
        ]
        .merge(
            gf_total[["plant_id_egrid", metric]],
            how="outer",
            on="plant_id_egrid",
            suffixes=("_egrid", "_eia923"),
            indicator="source",
            validate="1:1",
        )
        .round(0)
    )
    egrid_eia_comparison[f"{metric}_egrid"] = egrid_eia_comparison[
        f"{metric}_egrid"
    ].fillna(0)
    # calculate an absolute difference and percent difference between the two values
    egrid_eia_comparison["difference"] = (
        egrid_eia_comparison[f"{metric}_egrid"]
        - egrid_eia_comparison[f"{metric}_eia923"]
    )
    egrid_eia_comparison["percent_difference"] = (
        egrid_eia_comparison[f"{metric}_egrid"]
        - egrid_eia_comparison[f"{metric}_eia923"]
    ) / egrid_eia_comparison[f"{metric}_eia923"]
    egrid_eia_comparison.loc[
        egrid_eia_comparison["difference"] == 0, "percent_difference"
    ] = 0

    # add cems data so that we can compare fuel totals
    cems_total = cems.copy()[["plant_id_eia", metric]]
    cems_total["plant_id_egrid"] = cems_total["plant_id_eia"]
    cems_total["plant_id_egrid"].update(
        cems_total["plant_id_egrid"].map(eia_to_egrid_id)
    )
    cems_total = (
        cems_total.groupby("plant_id_egrid")[metric]
        .sum()
        .reset_index()
        .rename(columns={metric: f"{metric}_cems"})
    )

    # merge cems data into egrid
    egrid_eia_comparison = egrid_eia_comparison.merge(
        cems_total, how="outer", on="plant_id_egrid", validate="1:1"
    )

    return egrid_eia_comparison<|MERGE_RESOLUTION|>--- conflicted
+++ resolved
@@ -75,20 +75,14 @@
         | (~np.isclose(plant_total_diff["net_generation_mwh"], 0))
     ]
     if len(mismatched_allocation) > 0:
-<<<<<<< HEAD
         logger.warning("Allocated EIA-923 doesn't match input data for plants:")
+        logger.warning("Percentage Difference:")
         logger.warning("\n" + mismatched_allocation.to_string())
-=======
-        print(
-            "WARNING: Allocated EIA-923 data doesn't match input data for the following plants:"
-        )
-        print("Percentage Difference:")
-        print(mismatched_allocation)
-        print("EIA-923 Input Totals:")
-        print(plant_total_gf.loc[mismatched_allocation.index, :])
-        print("Allocated Totals:")
-        print(plant_total_alloc.loc[mismatched_allocation.index, :])
->>>>>>> bb57192f
+        logger.warning("EIA-923 Input Totals:")
+        logger.warning("\n" + plant_total_gf.loc[mismatched_allocation.index, :].to_string())
+        logger.warning("Allocated Totals:")
+        logger.warning("\n" + plant_total_alloc.loc[mismatched_allocation.index, :].to_string())
+
 
 
 def test_for_negative_values(df, small: bool = False):
