--- conflicted
+++ resolved
@@ -401,13 +401,9 @@
     ]
     # load profile data and format for use in the pipeline
     # TODO: once this is in the pipeline (step 10), may not need to read file
-<<<<<<< HEAD
-    hourly_profiles = residual.assign_flat_profiles(
-        monthly_eia_data_to_distribute, hourly_profiles, year
-=======
     hourly_profiles = residual.load_hourly_profiles(
         monthly_eia_data_to_distribute, year
->>>>>>> ef1560ce
+
     )
 
     hourly_eia_data = data_cleaning.distribute_monthly_eia_data_to_hourly(
