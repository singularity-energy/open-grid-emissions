"""
Entry point for creating final dataset and intermediate cleaned data products.

Run from `src` as `python data_pipeline.py` after installing conda environment

Optional arguments are --year (default 2020), --gtn_years (default 5)

# Overview of Data Pipeline 

## Data Used
EPA Continuous Emissions Monitoring System (CEMS) data
 - What is it: Measured hourly gross generation, fuel consumption, and emissions data for emitting power generation units > 25MW
 - How we use it: Primary source for hourly emissions and generation data

EIA Form 923
 - What is it: Reported monthly net generation and fuel consumption data for power generators > 1 MW
 - How we use it: To convert gross generation data from CEMS to net generation, and to calculate emissions that are not reported to CEMS

EIA Form 860
 - What is it: Inventory of all generators and plants and their static characteristics
 - How we use it: to transform and aggregate the data reported in CEMS and EIA-923 based on plant and generator characteristics

EPA-EIA Power Sector Data Crosswalk
 - What is it: Maps EPA plant IDs and unit IDs to EIA plant IDs and generator IDs
 - How we use it: To match data between CEMS and EIA-923

EIA Form 930 / Hourly Electric Grid Monitor
 - What is it: Reported hourly net generation by fuel category, demand, and interchange for each Balancing Area in the U.S. 
 - How we use it: To assign an hourly profile to the monthly generation and fuel data reported in EIA-923

EPA eGRID database
 - What is it: Reports annual-level generation and emissions statistics at the plant and BA level 
 - How we use it: to validate our outputs

## Process
1. Download data, including CEMS (via PUDL), EIA Forms 860 and 923 (via PUDL), EPA-EIA Power Sector Data Crosswalk, EIA-930 data
    - Downloads are cached on first run so do not need to be redownloaded  
2. Identify subplants and gross-to-net generation factors using multiple years of historical data.
    - Using Power Sector Data Crosswalk, identify distinct subplant clusters of EPA units and EIA generators in each plant
    - Using multiple years of generation data from CEMS and EIA-923, run linear regressions of net generation on gross generation at teh subplant and plant level
    - Calculate simple monthly ratios between gross and net generation at teh subplant and plant level.
3. Clean monthly generation and fuel data from EIA-923
    - allocate monthly net generation and fuel consumption data reported for each plant prime mover to each plant generator
    - Calculate monthly emissions for each generator based on its fuel consumption and fuel source
    - Remove data for non grid-connected plants and plants in Puerto Rico
    - Assign a primary fuel type and balancing authority location to each generator
4. Clean hourly generation, fuel, and emissions data from CEMS
    - Remove data for non grid-connected plants, plants in Puerto Rico, and certain steam-only units
    - Assign a monthly "report_date" to each hourly observation based on the date of the local timestamp (this allows us to match the data to EIA-923 report dates)
    - Assign a fuel type to each unit
    - Fill in missing hourly emissions data using the assigned fuel type and reported hourly fuel consumption data
    - Remove all observations for each unit-month when no operation is reported for that unit in that month
    - Allocate hourly data for combined heat and power plants between electricity generation and steam production
    - Remove data for units for which we are unable to fill missing emissions data
5. Convert hourly gross generation in CEMS to hourly net generation
    - aggregate CEMS gross generation to monthly level to match with monthly-reported net generation
    - Apply several methodologies to calculate gross-to-net generation conversion factors
    - apply GTN factors to convert hourly gross generation to hourly net generation using the following hierarchy:
        - Use regression value if regression has good r2
        - If there is not a good regrssion, use monthly ratio unless ratio is outside of normal bounds (negative, >>1, missing)
        - Where there are outliers (eg gross generation is very different from net generation):
            - if EIA reported monthly and not distributed, maybe trust EIA (monthly ratio).
            - Otherwise, trust general regression
6. Crosswalk the CEMS data to the EIA-923 data to identify for which generator-months there is no hourly data reported in CEMS
    - Use the EPA-EIA Power Sector Data Crosswalk
    - Assign subplant groupings to data
7. Assign static plant characteristics to CEMS and EIA data to allow for data aggregation and matching with EIA-930
    - assign generator and plant-level primary fuel
    - assign Balancing Authority and State to each plant
    - assign fuel categories to each plant that match EIA-930 categories
8. Clean and reconcile EIA-930 data
    - Fix timezone/timestamp issues with raw 930 data
    - Perform physics-based reconciliation so that data satisfies conservation of energy equations
9. Calculate residual net generation profiles for each BA-fuel category by comparing EIA-930 and CEMS hourly net generation data
10. Assign monthly EIA-923 data an hourly profile based on the residual net generation profile
11. Concatenate the shaped hourly EIA-923 data to the hourly CEMS data
12. Run validation checks on processed data
13. Aggregate the hourly data to the BA level and output


## Outputs
 - Processed hourly subplant-level data
 - Aggregated hourly data for each BA (total emissions, total generation, generated carbon intensity)

## Output Validation Checks
 - Aggregate data to annual level and compare with published eGRID results
 - Check that aggregated heat rates and emissions rates by fuel type are within reasonable ranges for each BA
 - Plant-level checks for anomolous data

"""


# import packages
import numpy as np
import pandas as pd
import argparse
import os

# # Tell python where to look for modules.
import sys

sys.path.append("../../hourly-egrid/")

# import local modules
import src.download_data as download_data
import src.load_data as load_data
import src.data_cleaning as data_cleaning
import src.gross_to_net_generation as gross_to_net_generation
import src.impute_hourly_profiles as impute_hourly_profiles
import src.column_checks as column_checks
import src.eia930 as eia930
import src.validation as validation
import src.output_data as output_data
import src.consumed as consumed


def get_args():
    """
    Specify arguments here. 
    Returns dictionary of {arg_name: arg_value}
    """
    parser = argparse.ArgumentParser()
    parser.add_argument("--year", help="Year for analysis", default=2020, type=int)
    parser.add_argument(
        "--gtn_years",
        help="Number of years to use to calculate GTN ratio regressions, ending at `year`",
        default=5,
        type=int,
    )
    parser.add_argument(
        "--small",
        help="Run on subset of data for quicker testing, outputs to outputs/small and results to results/small.",
        type=bool,
        default=False,
    )

    args = parser.parse_args()
    return args


def main():
    args = get_args()
    year = args.year

    # 0. Set up directory structure
    path_prefix = "" if not args.small else "small/"
    path_prefix += f"{year}/"
    os.makedirs("../data/downloads", exist_ok=True)
    os.makedirs(f"../data/outputs/{path_prefix}", exist_ok=True)
    os.makedirs(f"../data/outputs/{path_prefix}/eia930", exist_ok=True)
    os.makedirs(f"../data/results/{path_prefix}", exist_ok=True)
    for unit in ["us_units", "metric_units"]:
        os.makedirs(f"../data/results/{path_prefix}/plant_data/{unit}", exist_ok=True)
        os.makedirs(
            f"../data/results/{path_prefix}validation_metrics/{unit}", exist_ok=True
        )
        for time_resolution in output_data.TIME_RESOLUTIONS.keys():
            for subfolder in ["plant_data", "carbon_accounting", "power_sector_data"]:
                os.makedirs(
                    f"../data/results/{path_prefix}/{subfolder}/{time_resolution}/{unit}",
                    exist_ok=True,
                )

    # 1. Download data
    print("1. Downloading data")
    # PUDL
    download_data.download_pudl_data(
        zenodo_url="https://zenodo.org/record/6349861/files/pudl-v0.6.0-2022-03-12.tgz"
    )
    # eGRID
    # the 2019 and 2020 data appear to be hosted on different urls
    egrid_files_to_download = [
        "https://www.epa.gov/sites/default/files/2021-02/egrid2019_data.xlsx",
        "https://www.epa.gov/system/files/documents/2022-01/egrid2020_data.xlsx",
    ]
    download_data.download_egrid_files(egrid_files_to_download)
    # EIA-930
    # for `small` run, we'll only clean 1 week, so need chalander file for making profiles
    download_data.download_chalendar_files()
    # We use balance files for imputing missing hourly profiles. TODO use cleaned instead?
    # need last year for rolling data cleaning 
    download_data.download_eia930_data(years_to_download=[year, year-1])
    # Power Sector Data Crosswalk
    # NOTE: Check for new releases at https://github.com/USEPA/camd-eia-crosswalk
    download_data.download_epa_psdc(
        psdc_url="https://github.com/USEPA/camd-eia-crosswalk/releases/download/v0.2.1/epa_eia_crosswalk.csv"
    )

    # 2. Identify subplants
    print("2. Identifying subplant IDs")
    # GTN ratios are saved for reloading, as this is computationally intensive
    if not os.path.exists(f"../data/outputs/{year}/subplant_crosswalk.csv"):
        print("   Generating subplant IDs")
        number_of_years = args.gtn_years
        gross_to_net_generation.identify_subplants(year, number_of_years)
    else:
        print("   Subplant IDs already created")

    # 3. Clean EIA-923 Generation and Fuel Data at the Monthly Level
    print("3. Cleaning EIA-923 data")
    eia923_allocated, primary_fuel_table = data_cleaning.clean_eia923(year, args.small)

    # Add primary fuel data to each generator
    eia923_allocated = eia923_allocated.merge(
        primary_fuel_table,
        how="left",
        on=["plant_id_eia", "generator_id"],
        validate="m:1",
    )

    # 4. Clean Hourly Data from CEMS
    print("4. Cleaning CEMS data")
    cems = data_cleaning.clean_cems(year, args.small)

    # 5. Assign static characteristics to CEMS and EIA data to aid in aggregation
    print("5. Loading plant static attributes")
    plant_attributes = data_cleaning.create_plant_attributes_table(
        cems, eia923_allocated, year, primary_fuel_table
    )
    output_data.output_intermediate_data(
        plant_attributes, "plant_static_attributes", path_prefix, year
    )
    output_data.output_to_results(
        plant_attributes, "plant_static_attributes", "plant_data/", path_prefix,
    )

    # 6. Convert CEMS Hourly Gross Generation to Hourly Net Generation
    print("6. Converting CEMS gross generation to net generation")
    cems, gtn_conversions = data_cleaning.convert_gross_to_net_generation(
        cems, eia923_allocated, plant_attributes
    )

    # export the gtn conversion data
    output_data.output_intermediate_data(
        gtn_conversions, "gross_to_net_conversions", path_prefix, year
    )
    output_data.output_intermediate_data(cems, "cems", path_prefix, year)

    # 7. Crosswalk CEMS and EIA data
    print("7. Identifying source for hourly data")
    eia923_allocated = data_cleaning.identify_hourly_data_source(
        eia923_allocated, cems, year
    )

    # 8. Calculate hourly data for partial_cems plants
    print("8. Scaling partial CEMS data")
    (
        partial_cems_scaled,
        eia923_allocated,
    ) = impute_hourly_profiles.scale_partial_cems_data(cems, eia923_allocated)

    # Export data cleaned by above for later validation, visualization, analysis
    output_data.output_intermediate_data(
        eia923_allocated.drop(columns="plant_primary_fuel"),
        "eia923_allocated",
        path_prefix,
        year,
    )
    output_data.output_intermediate_data(
        partial_cems_scaled, "partial_cems_scaled", path_prefix, year
    )

    # 9. Clean and Reconcile EIA-930 data
    print("9. Cleaning EIA-930 data")
    # Scrapes and cleans data in data/downloads, outputs cleaned file at EBA_elec.csv
    eia930.scrape_and_clean_930(year, rescrape=True, small=args.small)
    # If running small, we didn't clean the whole year, so need to use the Chalender file to build residual profiles.
    clean_930_file = (
        "../data/downloads/eia930/chalendar/EBA_elec.csv"
        if args.small
        else "../data/downloads/eia930/EBA_elec.csv"
    )
    eia930_data = eia930.load_chalendar_for_pipeline(clean_930_file, year=year)

    # 10. Calculate Residual Net Generation Profile
    print("10. Calculating residual net generation profiles from EIA-930")

    # aggregate cems data to subplant level
    cems = data_cleaning.aggregate_cems_to_subplant(cems)

    # drop data from cems that is now in partial_cems
    cems = data_cleaning.filter_unique_cems_data(cems, partial_cems_scaled)

<<<<<<< HEAD
    # create a separate dataframe containing only the generators for which we do not have CEMS data
    monthly_eia_data_to_shape = eia923_allocated[
        (eia923_allocated["hourly_data_source"] == "eia")
        & ~(eia923_allocated["fuel_consumed_mmbtu"].isna())
    ]
    del eia923_allocated

    # 9. Clean and Reconcile EIA-930 data
    print("Cleaning EIA-930 data")
    # Cleans data in data/downloads/eia930, outputs cleaned file at data/output/eia930/eia930_elec.csv
    # For `small`, always run cleaning so we know it works. For not-small, only run if we haven't before.
    if (args.small) or not(os.path.exists("../data/outputs/eia930/eia930_elec.csv")):
        eia930.clean_930(year, small=args.small, path_prefix=path_prefix)
    else:
        print("Not re-running 930 data cleaning. If you want to re-run, please delete `../data/outputs/eia930/`")
    # If running small, we didn't clean the whole year, so need to use the Chalender file to build residual profiles.
    clean_930_file = "../data/downloads/eia930/chalendar/EBA_elec.csv" if args.small else "../data/outputs/eia930/eia930_elec.csv"
    eia930_data = eia930.load_chalendar_for_pipeline(
        clean_930_file, year=year
    )

    # 10. Calculate Residual Net Generation Profile
    print("Calculating residual net generation profiles from EIA-930")
=======
>>>>>>> 131a4233
    residual_profiles = impute_hourly_profiles.calculate_residual(
        cems, eia930_data, plant_attributes, year
    )
    del eia930_data
    output_data.output_intermediate_data(
        residual_profiles, "residual_profiles", path_prefix, year
    )

    # 11. Assign hourly profile to monthly data
    print("11. Assigning hourly profile to monthly EIA-923 data")
    # create a separate dataframe containing only the EIA data that is missing from cems
    monthly_eia_data_to_shape = eia923_allocated[
        (eia923_allocated["hourly_data_source"] == "eia")
        & ~(eia923_allocated["fuel_consumed_mmbtu"].isna())
    ]
    del eia923_allocated
    # load profile data and format for use in the pipeline
    # TODO: once this is in the pipeline (step 10), may not need to read file
    hourly_profiles = impute_hourly_profiles.impute_missing_hourly_profiles(
        monthly_eia_data_to_shape, residual_profiles, plant_attributes, year
    )
    del residual_profiles
    hourly_profiles = impute_hourly_profiles.convert_profile_to_percent(hourly_profiles)

    # Aggregate EIA data to BA/fuel/month, then assign hourly profile per BA/fuel
    (
        monthly_eia_data_to_shape,
        plant_attributes,
    ) = impute_hourly_profiles.aggregate_eia_data_to_ba_fuel(
        monthly_eia_data_to_shape, plant_attributes
    )
    shaped_eia_data = impute_hourly_profiles.shape_monthly_eia_data_as_hourly(
        monthly_eia_data_to_shape, hourly_profiles
    )
    # Export data
    output_data.output_intermediate_data(
        shaped_eia_data, "shaped_eia923_data", path_prefix, year
    )

    # 12. Combine plant-level data from all sources
    print("12. Combining and exporting plant-level hourly results")
    # write metadata and remove metadata columns
    cems, partial_cems_scaled, shaped_eia_data = output_data.write_plant_metadata(
        cems, partial_cems_scaled, shaped_eia_data, path_prefix
    )
    combined_plant_data = data_cleaning.combine_plant_data(
        cems, partial_cems_scaled, shaped_eia_data
    )
    del shaped_eia_data, cems, partial_cems_scaled  # free memory back to python

    # export to a csv.
    output_data.output_plant_data(combined_plant_data, path_prefix)

    # 13. Aggregate CEMS data to BA-fuel and write power sector results
    print("13. Creating and exporting BA-level power sector results")
    ba_fuel_data = data_cleaning.aggregate_plant_data_to_ba_fuel(
        combined_plant_data, plant_attributes
    )
    del combined_plant_data

    # Output intermediate data: produced per-fuel annual averages
    output_data.write_generated_averages(ba_fuel_data, path_prefix, year)

    # Output final data: per-ba hourly generation and rate
    output_data.write_power_sector_results(ba_fuel_data, path_prefix)

    # 14. Calculate consumption-based emissions and write carbon accounting results
    print("14. Calculating and exporting consumption-based results")
    hourly_consumed_calc = consumed.HourlyBaDataEmissionsCalc(
        clean_930_file, small=args.small, path_prefix=path_prefix,
    )
    hourly_consumed_calc.process()
    hourly_consumed_calc.output_data(path_prefix=path_prefix)


if __name__ == "__main__":
    main()<|MERGE_RESOLUTION|>--- conflicted
+++ resolved
@@ -260,18 +260,6 @@
         partial_cems_scaled, "partial_cems_scaled", path_prefix, year
     )
 
-    # 9. Clean and Reconcile EIA-930 data
-    print("9. Cleaning EIA-930 data")
-    # Scrapes and cleans data in data/downloads, outputs cleaned file at EBA_elec.csv
-    eia930.scrape_and_clean_930(year, rescrape=True, small=args.small)
-    # If running small, we didn't clean the whole year, so need to use the Chalender file to build residual profiles.
-    clean_930_file = (
-        "../data/downloads/eia930/chalendar/EBA_elec.csv"
-        if args.small
-        else "../data/downloads/eia930/EBA_elec.csv"
-    )
-    eia930_data = eia930.load_chalendar_for_pipeline(clean_930_file, year=year)
-
     # 10. Calculate Residual Net Generation Profile
     print("10. Calculating residual net generation profiles from EIA-930")
 
@@ -281,7 +269,6 @@
     # drop data from cems that is now in partial_cems
     cems = data_cleaning.filter_unique_cems_data(cems, partial_cems_scaled)
 
-<<<<<<< HEAD
     # create a separate dataframe containing only the generators for which we do not have CEMS data
     monthly_eia_data_to_shape = eia923_allocated[
         (eia923_allocated["hourly_data_source"] == "eia")
@@ -305,8 +292,6 @@
 
     # 10. Calculate Residual Net Generation Profile
     print("Calculating residual net generation profiles from EIA-930")
-=======
->>>>>>> 131a4233
     residual_profiles = impute_hourly_profiles.calculate_residual(
         cems, eia930_data, plant_attributes, year
     )
