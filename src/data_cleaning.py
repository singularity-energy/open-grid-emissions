--- conflicted
+++ resolved
@@ -162,12 +162,9 @@
     Gen primary fuel is identified based on the "energy source code 1" identified in EIA-860
     Plant primary fuel is based on the most-consumed fuel at a plant based on allocated heat input
     """
-<<<<<<< HEAD
 
     primary_fuel_from_capacity = calculate_capacity_based_primary_fuel(pudl_out)
 
-=======
->>>>>>> 5b26c60a
     # get a table of primary energy source codes
     gen_primary_fuel = gen_fuel_allocated[
         gen_fuel_allocated["energy_source_code_num"] == "energy_source_code_1"
@@ -175,8 +172,7 @@
         ["plant_id_eia", "generator_id", "energy_source_code"]
     ]
 
-<<<<<<< HEAD
-    # create a blank dataframe with all of the plant ids to hold primary fuel data
+# create a blank dataframe with all of the plant ids to hold primary fuel data
     plant_primary_fuel = gen_fuel_allocated[["plant_id_eia"]].drop_duplicates()
 
     # calculate the total annual fuel consumption, generation, and capacity by fuel type
@@ -194,49 +190,28 @@
         # only keep values greater than zero so that these can be filled by other 
         # methods if non-zero
         primary_fuel_calc = plant_totals_by_fuel[plant_totals_by_fuel[source] > 0]
-=======
-    # calculate the total annual heat input by fuel type for each plant
-    plant_primary_fuel = (
-        gen_fuel_allocated.groupby(["plant_id_eia", "energy_source_code"], dropna=False)
-        .sum()[["fuel_consumed_mmbtu"]]
-        .reset_index()
-    )
-
-    # Dropping rows with zero fuel consumption results in 'NaN'
-    # primary fuels for many plants. Even when there is no fuel consumption for
-    # a plant, we should pick the fuel type that represents the majority of generators.
-    # There seems to be the occasional duplicate row due to multiple modes.
-    # drop the duplicates in order for the many_to_one merge below to succeed.
-    plant_mode_fuel = (
-        gen_primary_fuel.groupby("plant_id_eia", dropna=False)["energy_source_code"]
-        .agg(lambda x: pd.Series.mode(x)[0])
-        .rename("mode_energy_source_code")
-        .reset_index()
-        .drop_duplicates(subset="plant_id_eia", keep="first")
-    )
-
-    # drop rows where there is zero fuel consumed
-    plant_primary_fuel = plant_primary_fuel[plant_primary_fuel.fuel_consumed_mmbtu > 0]
->>>>>>> 5b26c60a
-
-    # identify the energy source code with the greatest fuel consumption for each plant
-    plant_primary_fuel = plant_primary_fuel[
-        plant_primary_fuel.groupby("plant_id_eia", dropna=False)[
-            "fuel_consumed_mmbtu"
-        ].transform(max)
-        == plant_primary_fuel["fuel_consumed_mmbtu"]
-    ][["plant_id_eia", "energy_source_code"]]
-
-    plant_primary_fuel = plant_primary_fuel.merge(
-        plant_mode_fuel, how="outer", on="plant_id_eia", validate="1:1",
-    )
-
-    # rename the column to plant primary fuel
-    plant_primary_fuel = plant_primary_fuel.rename(
-        columns={"energy_source_code": "plant_primary_fuel"}
-    )
-
-<<<<<<< HEAD
+
+        # identify the fuel type with the maximum value for each plant
+        primary_fuel_calc = primary_fuel_calc[
+            primary_fuel_calc.groupby("plant_id_eia", dropna=False)[source].transform(
+                max
+            )
+            == primary_fuel_calc[source]
+        ][["plant_id_eia", "energy_source_code"]]
+
+        # remove duplicate values (if two fuels are both the maximum)
+        primary_fuel_calc = primary_fuel_calc.drop_duplicates(
+            subset="plant_id_eia", keep=False
+        )
+        primary_fuel_calc = primary_fuel_calc.rename(
+            columns={"energy_source_code": f"primary_fuel_from_{source}"}
+        )
+
+        # merge the primary fuel into the main table
+        plant_primary_fuel = plant_primary_fuel.merge(
+            primary_fuel_calc, how="left", on="plant_id_eia", validate="1:1"
+        )
+
     # merge the primary fuel into the main table
     plant_primary_fuel = plant_primary_fuel.merge(
         primary_fuel_from_capacity, how="left", on="plant_id_eia", validate="1:1"
@@ -250,19 +225,20 @@
     plant_primary_fuel["plant_primary_fuel"] = plant_primary_fuel[
         "plant_primary_fuel"
     ].fillna(plant_primary_fuel["primary_fuel_from_capacity_mw"])
-=======
->>>>>>> 5b26c60a
     plant_primary_fuel["plant_primary_fuel"] = plant_primary_fuel[
         "plant_primary_fuel"
-    ].fillna(plant_primary_fuel["mode_energy_source_code"])
+    ].fillna(plant_primary_fuel["primary_fuel_from_net_generation_mwh"])
 
     if len(plant_primary_fuel[plant_primary_fuel["plant_primary_fuel"].isna()]) > 0:
         raise UserWarning("Plant primary fuel table contains missing primary fuels. Update method of `create_primary_fuel_table()` to fix")
 
     # merge the plant primary fuel into the gen primary fuel
     primary_fuel_table = gen_primary_fuel.merge(
-        plant_primary_fuel, how="left", on="plant_id_eia", validate="many_to_one"
-    ).drop(columns=["mode_energy_source_code"])
+        plant_primary_fuel[["plant_id_eia", "plant_primary_fuel"]],
+        how="left",
+        on="plant_id_eia",
+        validate="many_to_one",
+    )
 
     return primary_fuel_table
 
@@ -604,7 +580,6 @@
     # nox gets assigned an adjusted value
     if "nox_mass_lb_for_electricity" in df.columns:
         df["nox_mass_lb_adjusted"] = df["nox_mass_lb_for_electricity"]
-<<<<<<< HEAD
         df.loc[df["energy_source_code"] == "LFG", "nox_mass_lb_adjusted"] = df.loc[
             df["energy_source_code"] == "LFG", "nox_mass_lb_adjusted"
         ] - (
@@ -614,9 +589,7 @@
             * 0.078
         )
         df.loc[df["nox_mass_lb_adjusted"] < 0, "nox_mass_lb_adjusted"] = 0
-=======
-        df.loc[df["energy_source_code"] == "LFG", "nox_mass_lb_adjusted"] = 0
->>>>>>> 5b26c60a
+
     if "so2_mass_lb_for_electricity" in df.columns:
         df["so2_mass_lb_adjusted"] = df["so2_mass_lb_for_electricity"]
         df.loc[df["energy_source_code"] == "LFG", "so2_mass_lb_adjusted"] = 0
