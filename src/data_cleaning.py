import pandas as pd
import numpy as np
import statsmodels.formula.api as smf
from pandas import DataFrame
import sqlalchemy as sa
import warnings

import src.load_data as load_data

import pudl.analysis.allocate_net_gen as allocate_gen_fuel


def clean_eia923(year):
    """
    This is the coordinating function for cleaning and allocating generation and fuel data in EIA-923.
    """
    # Distribute net generation and heat input data reported by the three different EIA-923 tables

    pudl_out = load_data.initialize_pudl_out(year=year)

    # allocate net generation and heat input to each generator-fuel grouping
    gen_fuel_allocated = allocate_gen_fuel.allocate_gen_fuel_by_generator_energy_source(
        pudl_out, drop_interim_cols=True
    )

    # manually update energy source code when OTH
    gen_fuel_allocated = update_energy_source_codes(gen_fuel_allocated)

    # round all values to the nearest tenth of a unit
    gen_fuel_allocated.loc[
        :,
        [
            "net_generation_mwh",
            "fuel_consumed_mmbtu",
            "fuel_consumed_for_electricity_mmbtu",
        ],
    ] = gen_fuel_allocated.loc[
        :,
        [
            "net_generation_mwh",
            "fuel_consumed_mmbtu",
            "fuel_consumed_for_electricity_mmbtu",
        ],
    ].round(
        1
    )

    # create a table that identifies the primary fuel of each generator and plant
    primary_fuel_table = create_primary_fuel_table(gen_fuel_allocated)

    # calculate co2 emissions for each generator-fuel based on allocated fuel consumption
    gen_fuel_allocated = calculate_emissions_from_fuel_consumption(
        df=gen_fuel_allocated, year=year, emissions_to_calc=["co2", "ch4", "n2o"]
    )

    data_columns = [
        "net_generation_mwh",
        "fuel_consumed_mmbtu",
        "fuel_consumed_for_electricity_mmbtu",
        "co2_mass_lb",
        "ch4_mass_lb",
        "n2o_mass_lb",
        "co2_mass_lb_for_electricity",
        "ch4_mass_lb_for_electricity",
        "n2o_mass_lb_for_electricity",
        "co2_mass_lb_adjusted",
        "ch4_mass_lb_adjusted",
        "n2o_mass_lb_adjusted",
    ]

    # aggregate the allocated data to the generator level
    gen_fuel_allocated = allocate_gen_fuel.agg_by_generator(
        gen_fuel_allocated, sum_cols=data_columns,
    )

    # remove any plants that we don't want in the data
    gen_fuel_allocated = remove_plants(
        gen_fuel_allocated,
        non_grid_connected=True,
        remove_states=["PR"],
        steam_only_plants=False,
        distribution_connected_plants=False,
    )

    # round all values to the nearest tenth of a unit
    gen_fuel_allocated.loc[:, data_columns] = gen_fuel_allocated.loc[
        :, data_columns
    ].round(1)

    # add subplant id
    subplant_crosswalk = pd.read_csv(
        "../data/outputs/subplant_crosswalk.csv"
    )[["plant_id_eia", "generator_id", "subplant_id"]].drop_duplicates()
    gen_fuel_allocated = gen_fuel_allocated.merge(
        subplant_crosswalk, how="left", on=["plant_id_eia", "generator_id"]
    )

    # add the cleaned prime mover code to the data
    gen_pm = pudl_out.gens_eia860()[
        ["plant_id_eia", "generator_id", "prime_mover_code"]
    ]
    gen_fuel_allocated = gen_fuel_allocated.merge(
        gen_pm, how="left", on=["plant_id_eia", "generator_id"]
    )

    return gen_fuel_allocated, primary_fuel_table


def update_energy_source_codes(df):
    """
    Manually update fuel source codes
    """
    # refinery with energy source = OTH, change to OG
    df.loc[
        (df["plant_id_eia"] == 50626) & (df["energy_source_code"] == "OTH"),
        "energy_source_code",
    ] = "OG"
    df.loc[
        (df["plant_id_eia"] == 56139) & (df["energy_source_code"] == "OTH"),
        "energy_source_code",
    ] = "OG"
    df.loc[
        (df["plant_id_eia"] == 59073) & (df["energy_source_code"] == "OTH"),
        "energy_source_code",
    ] = "OG"

    return df

def create_primary_fuel_table(gen_fuel_allocated):
    """
    Identifies the primary fuel for each generator and plant
    Gen primary fuel is identified based on the "energy source code 1" identified in EIA-860
    Plant primary fuel is based on the most-consumed fuel at a plant based on allocated heat input
    """
    # get a table of primary energy source codes
    gen_primary_fuel = gen_fuel_allocated[
        gen_fuel_allocated["energy_source_code_num"] == "energy_source_code_1"
    ].drop_duplicates(subset=["plant_id_eia", "generator_id"])[
        ["plant_id_eia", "generator_id", "energy_source_code"]
    ]
    # rename the energy source code column to gen primary fuel
    # gen_primary_fuel = gen_primary_fuel.rename(columns={'energy_source_code':'generator_primary_fuel'})

    # calculate the total annual heat input by fuel type for each plant
    plant_primary_fuel = (
        gen_fuel_allocated.groupby(["plant_id_eia", "energy_source_code"])
        .sum()[["fuel_consumed_mmbtu"]]
        .reset_index()
    )

    # drop rows where there is zero fuel consumed

    plant_primary_fuel = plant_primary_fuel[plant_primary_fuel.fuel_consumed_mmbtu > 0]

    # identify the energy source code with the greatest fuel consumption for each plant
    plant_primary_fuel = plant_primary_fuel[
        plant_primary_fuel.groupby("plant_id_eia")["fuel_consumed_mmbtu"].transform(max)
        == plant_primary_fuel["fuel_consumed_mmbtu"]
    ][["plant_id_eia", "energy_source_code"]]

    # rename the column to plant primary fuel
    plant_primary_fuel = plant_primary_fuel.rename(
        columns={"energy_source_code": "plant_primary_fuel"}
    )

    # merge the plant primary fuel into the gen primary fuel
    primary_fuel_table = gen_primary_fuel.merge(
        plant_primary_fuel, how="left", on="plant_id_eia", validate="many_to_one"
    )

    return primary_fuel_table

def calculate_emissions_from_fuel_consumption(
    df, year, emissions_to_calc=["co2", "ch4", "n2o"]
):
    """
    Inputs:
        df: pandas dataframe containing the following columns: ['plant_id_eia', 'report_date,'fuel_consumed_mmbtu','energy_source_code']
    """

    # check to make sure the specified emissions are allowed
    for e in emissions_to_calc:
        if e not in ["co2", "ch4", "n2o"]:
            raise ValueError(
                f"Emission must be one of ['co2','ch4','n2o']. You specified {e}"
            )

    efs_to_use = [emission + "_lb_per_mmbtu" for emission in emissions_to_calc]

    # get emission factors
    emission_factors = load_data.load_emission_factors()[
        ["energy_source_code"] + efs_to_use
    ]

    # add emission factor to  df
    df = df.merge(emission_factors, how="left", on="energy_source_code")

    # if there are any geothermal units, load the geothermal EFs
    if df["energy_source_code"].str.contains("GEO").any():

        geothermal_efs = calculate_geothermal_emission_factors(year).rename(
            columns={"co2_lb_per_mmbtu": "co2_lb_per_mmbtu_geo"}
        )

        # if there is a merge key for generator id, merge in the geothermal EFs on generator id
        if "generator_id" in list(df.columns):
            # add geothermal emission factor to df
            df = df.merge(
                geothermal_efs, how="left", on=["plant_id_eia", "generator_id"]
            )
        # otherwise, aggregate EF to plant level and merge
        else:
            # multiply the emission factor by the fraction
            geothermal_efs["co2_lb_per_mmbtu_geo"] = (
                geothermal_efs["plant_frac"] * geothermal_efs["co2_lb_per_mmbtu_geo"]
            )
            # groupby plant to get the weighted emission factor
            geothermal_efs = (
                geothermal_efs.groupby("plant_id_eia")
                .sum()["co2_lb_per_mmbtu_geo"]
                .reset_index()
            )
            # add geothermal emission factor to df
            df = df.merge(geothermal_efs, how="left", on=["plant_id_eia"])

        # update missing efs using the geothermal efs if available
        df["co2_lb_per_mmbtu"] = df["co2_lb_per_mmbtu"].fillna(
            df["co2_lb_per_mmbtu_geo"]
        )

        df = df.drop(columns=["co2_lb_per_mmbtu_geo"])

    # create a new column with the emissions mass
    for e in emissions_to_calc:
        df[f"{e}_mass_lb"] = df["fuel_consumed_mmbtu"] * df[f"{e}_lb_per_mmbtu"]

    # if there is a column for fuel_consumed for electricity, add an co2 column for electricity emissions
    if "fuel_consumed_for_electricity_mmbtu" in df.columns:
        for e in emissions_to_calc:
            df[f"{e}_mass_lb_for_electricity"] = (
                df["fuel_consumed_for_electricity_mmbtu"] * df[f"{e}_lb_per_mmbtu"]
            )

        # adjust emissions for biomass
        df = adjust_emissions_for_biomass(df)

    # drop intermediate columns
    df = df.drop(columns=efs_to_use)

    return df


def calculate_geothermal_emission_factors(year):
    """
    Updates the list of geothermal plants provided by EPA using EIA data
    Calculates a weighted average EF for each plant-month based on the fraction 
    of fuel consumed from each type of prime mover (steam, binary, flash)
    """
    # load geothermal efs
    geothermal_efs = pd.read_csv(
        "../data/manual/egrid_static_tables/table_C6_geothermal_emission_factors.csv"
    )[["geotype_code", "co2_lb_per_mmbtu"]]
    geothermal_efs = geothermal_efs[["geotype_code", "co2_lb_per_mmbtu"]]

    geothermal_geotypes = identify_geothermal_generator_geotype(year)

    # merge in the emission factor
    geo_efs = geothermal_geotypes.merge(geothermal_efs, how="left", on="geotype_code")

    return geo_efs

def identify_geothermal_generator_geotype(year):
    """Identifies whether each geothermal generator is binary, flash, or dry steam"""
    pudl_out = load_data.initialize_pudl_out(year)

    geothermal_geotype = pudl_out.gens_eia860()
    geothermal_geotype = geothermal_geotype.loc[
        geothermal_geotype["energy_source_code_1"] == "GEO",
        [
            "plant_id_eia",
            "generator_id",
            "utility_id_eia",
            "prime_mover_code",
            "capacity_mw",
            "nameplate_power_factor",
        ],
    ]

    # default steam turbines to flash steam b/c flash is more common than steam according to EIA
    # Source: https://www.eia.gov/energyexplained/geothermal/geothermal-power-plants.php
    geo_map = {"BT": "B", "ST": "F"}
    geothermal_geotype["geotype_code"] = geothermal_geotype["prime_mover_code"].map(
        geo_map
    )

    # According to the NREL Geothermal report (https://www.nrel.gov/docs/fy21osti/78291.pdf)
    # The Geysers Complex in California contains the only "Dry Steam" (geotype S) plants in the country
    # The Geysers has utility_id_eia = 7160
    geothermal_geotype.loc[
        (geothermal_geotype["utility_id_eia"] == 7160)
        & (geothermal_geotype["geotype_code"] == "F"),
        "geotype_code",
    ] = "S"

    # calculate what fraction of the plant's nameplate capcity each generator is responsible for
    # assume that missing power factor is 100%
    geothermal_geotype["nameplate_power_factor"] = geothermal_geotype[
        "nameplate_power_factor"
    ].fillna(1)
    # calculate adjusted nameplate capacity based on power factor
    geothermal_geotype["pf_adjusted_capacity"] = (
        geothermal_geotype["capacity_mw"] * geothermal_geotype["nameplate_power_factor"]
    )
    # sum adjusted capacity by plant and merge back into generator-level data
    total_plant_capacity = (
        geothermal_geotype.groupby("plant_id_eia")["pf_adjusted_capacity"]
        .sum()
        .reset_index()
        .rename(columns={"pf_adjusted_capacity": "plant_capacity_total"})
    )
    geothermal_geotype = geothermal_geotype.merge(
        total_plant_capacity, how="left", on="plant_id_eia"
    )
    # calculate the fraction
    geothermal_geotype["plant_frac"] = (
        geothermal_geotype["pf_adjusted_capacity"]
        / geothermal_geotype["plant_capacity_total"]
    )
    # drop intermediate columns
    geothermal_geotype = geothermal_geotype.drop(
        columns=[
            "prime_mover_code",
            "utility_id_eia",
            "capacity_mw",
            "nameplate_power_factor",
            "pf_adjusted_capacity",
            "plant_capacity_total",
        ]
    )

    return geothermal_geotype




def adjust_emissions_for_biomass(df):
    """Creates a new adjusted co2 emissions column that sets any biomass emissions to zero."""
    # create a column for adjusted biomass emissions, setting these emissions to zero
    biomass_fuels = [
        "AB",
        "BG",
        "BLQ",
        "DG",
        "LFG",
        "MSB",
        "OBG",
        "OBL",
        "OBS",
        "SLW",
        "WDL",
        "WDS",
    ]
    df["co2_mass_lb_adjusted"] = df["co2_mass_lb_for_electricity"]
    df.loc[df["energy_source_code"].isin(biomass_fuels), "co2_mass_lb_adjusted"] = 0

    if "ch4_mass_lb_for_electricity" in df.columns:
        # for landfill gas (LFG), also set CH4 and N2O emissions to zero
        # this assumes that the gas would have been flared anyway if not used for electricity generation
        df["ch4_mass_lb_adjusted"] = df["ch4_mass_lb_for_electricity"]
        df.loc[df["energy_source_code"] == "LFG", "ch4_mass_lb_adjusted"] = 0
    if "n2o_mass_lb_for_electricity" in df.columns:
        df["n2o_mass_lb_adjusted"] = df["n2o_mass_lb_for_electricity"]
        df.loc[df["energy_source_code"] == "LFG", "n2o_mass_lb_adjusted"] = 0

    return df

def remove_plants(
    df,
    non_grid_connected=False,
    remove_states=[],
    steam_only_plants=False,
    distribution_connected_plants=False,
):
    """
    Coordinating function to remove specific plants based on specified options
    Each function should identify how many plants are being removed
    Args:
        df: dataframe containing plant_id_eia column
        non_grid_connected: if True, remove all plants that are not grid connected
        remove_states: list of two-letter state codes for which plants should be removed if located within
        steam_only_plants: if True, remove plants that only generate heat and no electricity (not yet implemented)
        distribution_connected_plants: if True, remove plants that are connected to the distribution grid (not yet implemented)
    """
    if non_grid_connected:
        df = remove_non_grid_connected_plants(df)
    if len(remove_states) > 0:
        plant_states = (
            load_data.initialize_pudl_out()
            .plants_eia860()
            .loc[:, ["plant_id_eia", "state"]]
        )
        plants_in_states_to_remove = list(
            plant_states[
                plant_states["state"].isin(remove_states)
            ].plant_id_eia.unique()
        )
        print(
            f"Removing {len(plants_in_states_to_remove)} plants located in the following states: {remove_states}"
        )
        df = df[~df["plant_id_eia"].isin(plants_in_states_to_remove)]
    if steam_only_plants:
        pass
    if distribution_connected_plants:
        pass

    return df


def remove_non_grid_connected_plants(df):
    """
    Removes any records from a dataframe associated with plants that are not connected to the electricity grid
    Inputs: 
        df: any pandas dataframe containing the column 'plant_id_eia'
    Returns:
        df: pandas dataframe with non-grid connected plants removed
    """

    # get the list of plant_id_eia from the static table
    ngc_plants = list(
        pd.read_csv(
            "../data/manual/egrid_static_tables/table_4-2_plants_not_connected_to_grid.csv"
        )["Plant ID"]
    )

    num_plants = len(
        df[df["plant_id_eia"].isin(ngc_plants)]["plant_id_eia"].unique()
    ) + len(
        df[(df["plant_id_eia"] >= 880000) & (df["plant_id_eia"] < 890000)][
            "plant_id_eia"
        ].unique()
    )
    print(f"Removing {num_plants} plants that are not grid-connected")

    df = df[~df["plant_id_eia"].isin(ngc_plants)]

    # according to the egrid documentation, any plants that have an id of 88XXXX are not grid connected
    # only keep plants that dont have an id of 88XXXX
    df = df[(df["plant_id_eia"] < 880000) | (df["plant_id_eia"] >= 890000)]

    return df


def clean_cems(year):
    """
    Coordinating function for all of the cems data cleaning
    """
    # load the CEMS data
    cems = load_data.load_cems_data(year)

    # remove non-grid connected plants
    cems = remove_plants(
        cems,
        non_grid_connected=True,
        remove_states=["PR"],
        steam_only_plants=False,
        distribution_connected_plants=False,
    )

    # manually remove steam-only units
    cems = manually_remove_steam_units(cems)

    # add a report date
    cems = add_report_date(cems)

    # TODO: identify and remove any hourly values that appear to be outliers

    # add a fuel type to each observation
    cems = assign_fuel_type_to_cems(cems, year)

    # fill in missing hourly emissions data using the fuel type and heat input
    cems = fill_cems_missing_co2(cems, year)

    # calculate ch4 and n2o emissions
    cems = calculate_emissions_from_fuel_consumption(
        df=cems, year=year, emissions_to_calc=["ch4", "n2o"]
    )

    # remove any observations from cems where zero operation is reported for an entire month
    # although this data could be considered to be accurately reported, let's remove it so that we can double check against the eia data
    # TODO: check if any of these observations are from geothermal generators
    cems = remove_cems_with_zero_monthly_data(cems)

    # calculated CHP-adjusted emissions
    cems = adjust_cems_for_CHP(cems)

    # calculate biomass-adjusted emissions
    cems = adjust_emissions_for_biomass(cems)

    # identify any remaining missing values
    # TODO: Try to identify fuel types
    still_missing_co2_data = list(
        cems[cems["co2_mass_lb"].isnull()]["cems_id"].unique()
    )
    print(
        f"Unable to calculate emissions for the following plants_units: {still_missing_co2_data}"
    )

    # add subplant id
    subplant_crosswalk = pd.read_csv(
        "../data/outputs/subplant_crosswalk.csv"
    )[["plant_id_eia", "unitid", "subplant_id"]].drop_duplicates()
    cems = cems.merge(subplant_crosswalk, how="left", on=["plant_id_eia", "unitid"])

    return cems


def manually_remove_steam_units(df):
    """
    Removes any records from CEMS that we've identified as being steam only plants that need to be removed
    """

    # get the list of plant_id_eia from the static table
    units_to_remove = list(
        pd.read_csv("../data/manual/egrid_static_tables/steam_units_to_remove.csv")[
            "cems_id"
        ]
    )

    print(
        f"Removing {len(units_to_remove)} units that only produce steam and do not report to EIA"
    )

    df = df[~df["cems_id"].isin(units_to_remove)]

    return df


def add_report_date(df):
    """
    Add a report date column to the cems data based on the plant's local timezone

    Args:
        df (pd.Dataframe): dataframe containing 'plant_id_eia' and 'operating_datetime_utc' columns
    Returns:
        Original dataframe with 'report_date' column added
    """
    plants_entity_eia = load_data.load_pudl_table("plants_entity_eia")

    # get timezone
    df = df.merge(
        plants_entity_eia[["plant_id_eia", "timezone"]], how="left", on="plant_id_eia"
    )

    # create a datetimeindex from the operating_datetime_utc column
    datetime_utc = pd.DatetimeIndex(df["operating_datetime_utc"])

    # create blank column to hold local datetimes
    df["report_date"] = np.NaN

    # get list of unique timezones
    timezones = list(df["timezone"].unique())

    # convert UTC to the local timezone
    for tz in timezones:
        tz_mask = df["timezone"] == tz  # find all rows where the tz matches
        df.loc[tz_mask, "report_date"] = (
            datetime_utc[tz_mask]
            .tz_convert(tz)  # convert to local time
            .to_series(index=df[tz_mask].index)  # convert to a series
            .dt.to_period("M")
            .dt.to_timestamp()  # convert to a YYYY-MM-01 stamp
        )

    df["report_date"] = pd.to_datetime(df["report_date"])

    # drop the operating_datetime_local column
    df = df.drop(columns=["timezone"])

    return df

def crosswalk_epa_eia_plant_ids(cems, year):
    """
    Adds a column to the CEMS data that matches the EPA plant ID to the EIA plant ID
    Inputs:
        cems: pandas dataframe with hourly emissions data and columns for "plant_id_epa" and "unitid"
    Returns:
        cems: pandas dataframe with an additional column for "plant_id_eia"
    """

    psdc = load_data.load_epa_eia_crosswalk(year)

    # create a table that matches EPA plant and unit IDs to an EIA plant ID
    plant_id_crosswalk = psdc[
        ["plant_id_epa", "unitid", "plant_id_eia", "generator_id"]
    ].drop_duplicates()

    # only keep plant ids where the two are different
    plant_id_crosswalk = plant_id_crosswalk[
        plant_id_crosswalk["plant_id_epa"] != plant_id_crosswalk["plant_id_eia"]
    ].dropna()

    # match plant_id_eia on plant_id_epa and unitid
    cems = cems.merge(plant_id_crosswalk, how="left", on=["plant_id_epa", "unitid"])

    # if the merge resulted in any missing plant_id associations, fill with the plant_id_epa, assuming that they are the same
    cems["plant_id_eia"] = cems["plant_id_eia"].fillna(cems["plant_id_epa"])

    # change the id column from float dtype to int
    cems["plant_id_eia"] = cems["plant_id_eia"].astype(int)

    return cems



def assign_fuel_type_to_cems(cems, year):
    "Assigns a fuel type to each observation in CEMS"

    fuel_types = get_epa_unit_fuel_types(year)

    # merge in the reported fuel type
    cems = cems.merge(fuel_types, how="left", on=["plant_id_epa", "unitid"])

    # TODO: fill fuel codes for plants that only have a single fossil type identified in EIA
    cems = fill_missing_fuel_for_single_fuel_plant_months(cems, year)

    return cems


def get_epa_unit_fuel_types(year):
    """
    Loads the energy source code assigned to each CAMD unit in the EPA-EIA crosswalk.

    If the EIA fuel type is missing, uses the CAMD fuel type to fill.
    """
    # get a unique list of plant unit fuels
    fuel_types = load_data.load_epa_eia_crosswalk(year)[
        ["plant_id_epa", "unitid", "energy_source_code_eia"]
    ].drop_duplicates()

    fuel_types = fuel_types.dropna(subset="energy_source_code_eia")

    # remove any entries where there are multiple fuel types listed
    fuel_types = fuel_types[
        ~fuel_types[["plant_id_epa", "unitid"]].duplicated(keep=False)
    ]

    # rename the column
    fuel_types = fuel_types.rename(
        columns={"energy_source_code_eia": "energy_source_code"}
    )

    return fuel_types

def fill_missing_fuel_for_single_fuel_plant_months(df, year):
    """
    Identifies all plant-months where a single fuel was burned based on the EIA-923 generation fuel table
    Uses this to fill in the energy source code if a match was not made based on the PSDC
    """

    # identify plant-months for which there is a single fossil fuel type reported
    gf = load_data.load_pudl_table("generation_fuel_eia923", year=year)[
        ["plant_id_eia", "report_date", "energy_source_code", "fuel_consumed_mmbtu"]
    ]

    # remove any rows for clean fuels
    clean_fuels = ["SUN", "MWH", "WND", "WAT", "WH", "PUR", "NUC"]
    gf = gf[~gf["energy_source_code"].isin(clean_fuels)]

    # group the data by plant, month, and fuel
    gf = (
        gf.groupby(["plant_id_eia", "report_date", "energy_source_code"])
        .sum()
        .reset_index()
    )

    # only keep rows with >0 fuel consumed reported
    gf = gf[gf["fuel_consumed_mmbtu"] > 0]

    # identify which plant months have multiple fuels reported
    multi_fuels = (
        gf.groupby(["plant_id_eia", "report_date"])["energy_source_code"]
        .count()
        .reset_index()
        .rename(columns={"energy_source_code": "num_fuels"})
    )

    # merge this information back into the other dataframe
    gf = gf.merge(multi_fuels, how="left", on=["plant_id_eia", "report_date"])

    # only keep rows that have a single fuel type in a month
    gf = gf[gf["num_fuels"] == 1]

    # clean up the columns
    gf = gf.rename(columns={"energy_source_code": "energy_source_code_single"}).drop(
        columns=["num_fuels", "fuel_consumed_mmbtu"]
    )
    gf["report_date"] = pd.to_datetime(gf["report_date"])

    # merge this data into the df
    df = df.merge(gf, how="left", on=["plant_id_eia", "report_date"])

    # fill missing fuel types with this data
    df["energy_source_code"] = df["energy_source_code"].fillna(
        df["energy_source_code_single"]
    )

    # remove the intermediate column
    df = df.drop(columns=["energy_source_code_single"])

    return df


<<<<<<< HEAD
=======
def calculate_co2e_from_fuel_consumption(df, year):
    """
    Calculate CO2e emissions from fuel consumption data.

    Inputs:
        df: Should contain the following columns:
            [`plant_id_eia`, `report_date`, `fuel_consumed_units`, `energy_source_code`, `prime_mover_code`]
    
    If the `fuel_consumed_for_electricity_units` column is available, we also
    compute the adjusted emissions.
    """
    emission_factors = load_data.load_emission_factors()[
        ["energy_source_code", "co2_tons_per_mmbtu", "ch4_lbs_per_mmbtu", "n2o_lbs_per_mmbtu"]]

    df = df.merge(emission_factors, how="left", on="energy_source_code")

    geothermal_efs = calculate_geothermal_emission_factors(year).rename(
        columns={"co2_tons_per_mmbtu": "co2_tons_per_mmbtu_geo"})

    # add geothermal emission factor to df
    df = df.merge(geothermal_efs, how="left", on=["plant_id_eia", "report_date"])

    # update missing efs using the geothermal efs if available
    df["co2_tons_per_mmbtu"] = df["co2_tons_per_mmbtu"].fillna(df["co2_tons_per_mmbtu_geo"])

    # eGRID was updated to use AR4 in 2018
    if year < 2018:
        gwp_100_ch4 = 23.0
        gwp_100_n2o = 296.0
    else:
        gwp_100_ch4 = 25.0
        gwp_100_n2o = 298.0

    # Compute CO2-eq mass using the same GWP factors as eGRID.
    df["co2e_mass_tons"] = df["fuel_consumed_mmbtu"] * \
        (df["co2_tons_per_mmbtu"] + \
         gwp_100_ch4 * df["ch4_lbs_per_mmbtu"] / 2000 + \
         gwp_100_n2o * df["n2o_lbs_per_mmbtu"] / 2000)

    # if there is a column for fuel_consumed for electricity, add an adjusted co2 column
    if "fuel_consumed_for_electricity_mmbtu" in df.columns:
        df["co2e_mass_tons_adjusted"] = df["fuel_consumed_for_electricity_mmbtu"] * \
            (df["co2_tons_per_mmbtu"] + \
            gwp_100_ch4 * df["ch4_lbs_per_mmbtu"] / 2000 + \
            gwp_100_n2o * df["n2o_lbs_per_mmbtu"] / 2000)

    # drop intermediate columns
    df = df.drop(columns=["co2_tons_per_mmbtu", "ch4_lbs_per_mmbtu", "n2o_lbs_per_mmbtu", "co2_tons_per_mmbtu_geo"])

    return df


def calculate_nox_from_fuel_consumption(df: pd.DataFrame) -> pd.DataFrame:
    """
    Calculate NOx emissions from fuel consumption data.

    Inputs:
        df: Should contain the following columns:
            [`plant_id_eia`, `report_date`, `fuel_consumed_units`, `energy_source_code`, `prime_mover_code`]
    
    If the `fuel_consumed_for_electricity_units` column is available, we also
    compute the adjusted emissions.
    """
    emission_factors = load_data.load_emission_factors_nox()[
        ["Prime Mover", "Primary Fuel Type", "Emission Factor"]]

    # Add the emission factors to 'df' as a column. Note the the columns names are different.
    df = df.merge(emission_factors, how="left",
                  left_on=["energy_source_code", "prime_mover_code"], 
                  right_on=["Primary Fuel Type", "Prime Mover"])
    df = df.rename(columns={"Emission Factor": "nox_lbs_per_unit", "B": "c"})

    # Create a new column with the NOx mass in lbs. Note that the NOx emission
    # rate numerator units are reported in 'lbs' already.
    df["nox_mass_lbs"] = df["fuel_consumed_units"] * df["nox_lbs_per_unit"]

    # If there is a column for electricity-related fuel consumption, add an adjusted NOx column.
    if "fuel_consumed_for_electricity_units" in df.columns:
        df["nox_mass_lbs_adjusted"] = (df["fuel_consumed_for_electricity_units"] * df["nox_lbs_per_unit"])

    # Drop intermediate columns.
    df = df.drop(columns=["nox_lbs_per_unit"])

    return df


def calculate_so2_from_fuel_consumption(df: pd.DataFrame) -> pd.DataFrame:
    """
    Calculate SO2 emissions from fuel consumption data and fuel sulfur content.

    Inputs:
        df: Should contain the following columns:
            [`plant_id_eia`, `report_date`, `fuel_consumed_units`, `energy_source_code`, `prime_mover_code`]
    
    If the `fuel_consumed_for_electricity_units` column is available, we also
    compute the adjusted emissions.
    """
    emission_factors = load_data.load_emission_factors_so2()[
        ["Prime Mover", "Primary Fuel Type", "emission_factor_coeff", "multiply_by_sulfur_content"]]

    boiler_fuel_923 = load_data.load_pudl_table('boiler_fuel_eia923')[
        ["plant_id_eia", "report_date", "energy_source_code", "sulfur_content_pct"]]

    # Compute average sulfur contents for each energy_source_code to use as a default.
    mean_sulfur_content_pct = boiler_fuel_923.groupby(["energy_source_code"]).mean()

    default_sulfur_each_row = mean_sulfur_content_pct.loc[boiler_fuel_923.energy_source_code]["sulfur_content_pct"]

    # Need to have aligned indices for fillna to work.
    default_sulfur_each_row.index = boiler_fuel_923.index
    boiler_fuel_923["sulfur_content_pct"] = boiler_fuel_923["sulfur_content_pct"].fillna(default_sulfur_each_row)

    # Add the emission factors to 'df' as a column. Note the the columns names are different.
    df = df.merge(emission_factors, how="left",
                  left_on=["energy_source_code", "prime_mover_code"], 
                  right_on=["Primary Fuel Type", "Prime Mover"])

    # Add the sulfur content to 'df'.
    df = df.merge(boiler_fuel_923, how="left",
                  on=["plant_id_eia", "report_date", "energy_source_code"])

    df["so2_lbs_per_unit"] = df["multiply_by_sulfur_content"] * df["sulfur_content_pct"] * df["emission_factor_coeff"]

    # Create a new column with the SO2 mass in lbs. Note that the SO2 emission
    # rate numerator units are reported in 'lbs' already.
    df["so2_mass_lbs"] = df["fuel_consumed_units"] * df["so2_lbs_per_unit"]

    # If there is a column for electricity-related fuel consumption, add an adjusted SO2 column.
    if "fuel_consumed_for_electricity_units" in df.columns:
        df["so2_mass_lbs_adjusted"] = (df["fuel_consumed_for_electricity_units"] * df["so2_lbs_per_unit"])

    # Drop intermediate columns.
    df = df.drop(columns=["so2_lbs_per_unit", "sulfur_content_pct", "multiply_by_sulfur_content", "emission_factor_coeff"])

    return df


def assign_fuel_type_to_cems(cems, year):
    "Assigns a fuel type to each observation in CEMS"

    fuel_types = get_epa_unit_fuel_types(year)

    # merge in the reported fuel type
    cems = cems.merge(fuel_types, how="left", on=["plant_id_epa", "unitid"])

    # TODO: fill fuel codes for plants that only have a single fossil type identified in EIA
    cems = fill_missing_fuel_for_single_fuel_plant_months(cems, year)

    return cems


>>>>>>> 507bef39
def fill_cems_missing_co2(cems, year):
    """
    Fills missing hourly CO2 data in CEMS based on a two-tiered approach.

    CO2 data is considered missing if reported CO2 is zero and fuel consumption is positive.
    If a unit has a unit-specific fuel type identified by the EPA-EIA crosswalk, calculate co2 using a fuel-specific emission factor.
    If not, fill missing data by calculating a plant-month weighted average emission factor of all fuels burned in that plant-month.
    """
    # replace all "missing" CO2 values with zero
    cems["co2_mass_lb"] = cems["co2_mass_lb"].fillna(0)

    # replace 0 reported CO2 values with missing values, if there was reported heat input
    cems.loc[
        (cems["co2_mass_lb"] == 0) & (cems["fuel_consumed_mmbtu"] > 0), "co2_mass_lb",
    ] = np.NaN

    # create a new df with all observations with missing co2 data
    missing_co2 = cems[cems["co2_mass_lb"].isnull()]

    #### First round of filling using fuel types in PSDC

    # for rows that have a successful fuel code match, move to a temporary dataframe to hold the data
    co2_to_fill = missing_co2.copy()[~missing_co2["energy_source_code"].isna()]
    fill_index = co2_to_fill.index

    # remove these from the missing co2 dataframe. We'll need to apply a different method for these remaining plants
    missing_co2 = missing_co2[missing_co2["energy_source_code"].isna()]
    missing_index = missing_co2.index

    # calculate emissions based on fuel type
    co2_to_fill = calculate_emissions_from_fuel_consumption(
        df=co2_to_fill, year=year, emissions_to_calc=["co2"]
    ).set_index(fill_index)

    # fill this data into the original cems data
    cems.update(co2_to_fill[["co2_mass_lb"]])

    #### Second round of data filling using weighted average EF based on EIA-923 heat input data

    # get a list of plant ids in the missing data
    missing_plants = list(missing_co2["plant_id_eia"].unique())

    # load 923 data
    generation_fuel_eia923 = load_data.load_pudl_table(
        "generation_fuel_eia923", year=year
    )

    # get monthly fuel data for each of the missing plants
    missing_gf = generation_fuel_eia923[
        generation_fuel_eia923["plant_id_eia"].isin(missing_plants)
    ]

    # calculate total fuel consumed of each fuel type in each month
    missing_gf = missing_gf.groupby(
        ["plant_id_eia", "report_date", "energy_source_code"]
    ).sum()[["fuel_consumed_for_electricity_mmbtu"]]

    # calculate the percent of heat input from each fuel in each month
    missing_gf = (
        missing_gf
        / missing_gf.reset_index().groupby(["plant_id_eia", "report_date"]).sum()
    )

    missing_gf = missing_gf.fillna(1)

    emission_factors = load_data.load_emission_factors()[
        ["energy_source_code", "co2_lb_per_mmbtu"]
    ]

    # merge in the emission factor
    missing_gf = missing_gf.reset_index().merge(
        emission_factors, how="left", on="energy_source_code"
    )

    # calculate weighted emission factor
    missing_gf["weighted_ef"] = (
        missing_gf["fuel_consumed_for_electricity_mmbtu"]
        * missing_gf["co2_lb_per_mmbtu"]
    )
    missing_gf = (
        missing_gf.groupby(["plant_id_eia", "report_date"])
        .sum()["weighted_ef"]
        .reset_index()
    )

    # convert report date back to datetime
    missing_gf["report_date"] = pd.to_datetime(missing_gf["report_date"])

    # merge the weighted ef into the missing data
    missing_co2 = missing_co2.merge(
        missing_gf, how="left", on=["plant_id_eia", "report_date"]
    ).set_index(missing_index)

    # calculate missing co2 data
    missing_co2["co2_mass_lb"] = (
        missing_co2["fuel_consumed_mmbtu"] * missing_co2["weighted_ef"]
    )

    # update in CEMS table
    cems.update(missing_co2[["co2_mass_lb"]])

    return cems


def remove_cems_with_zero_monthly_data(cems):
    """
    Identifies months where zero generation, heat input, or emissions are reported 
    from each unit and removes associated hours from CEMS so that these can be filled using the eia923 data
    Inputs:
        cems: pandas dataframe of hourly cems data containing columns "cems_id" and "report_date"
    Returns:
        cems df with hourly observations for months when no emissions reported removed
    """
    # calculate teh totals reported in each month
    cems_with_zero_monthly_emissions = cems.groupby(["cems_id", "report_date"]).sum()[
        ["co2_mass_lb", "gross_generation_mwh", "fuel_consumed_mmbtu"]
    ]
    # identify unit-months where zero emissions reported
    cems_with_zero_monthly_emissions = cems_with_zero_monthly_emissions[
        cems_with_zero_monthly_emissions.sum(axis=1) == 0
    ]
    # add a flag to these observations
    cems_with_zero_monthly_emissions["missing_data_flag"] = "remove"

    # merge the missing data flag into the cems data
    cems = cems.merge(
        cems_with_zero_monthly_emissions.reset_index()[
            ["cems_id", "report_date", "missing_data_flag"]
        ],
        how="left",
        on=["cems_id", "report_date"],
    )
    # remove any observations with the missing data flag
    print(
        f"removing {len(cems[cems['missing_data_flag'] == 'remove'])} observations from cems for unit-months where no data reported"
    )
    cems = cems[cems["missing_data_flag"] != "remove"]
    # drop the missing data flag column
    cems = cems.drop(columns="missing_data_flag")

    return cems


def adjust_cems_for_CHP(cems, drop_interim_columns=True):
    """
    Calculates the portion of fuel consumption and CO2 emissions for electricity for each hour in CEMS.
    """
    # factors to convert to MMBTU
    mwh_to_mmbtu = 3.412142
    klb_to_mmbtu = 1.194  # NOTE: this might differ for each plant

    # calculate total heat output
    cems["heat_output_mmbtu"] = (cems["gross_generation_mwh"] * mwh_to_mmbtu) + (
        cems["steam_load_1000_lbs"] * klb_to_mmbtu
    )

    # calculate the fraction of heat input for electricity
    cems["frac_electricity"] = (cems["gross_generation_mwh"] * mwh_to_mmbtu) / cems[
        "heat_output_mmbtu"
    ]
    # where both of these terms are zero, change the fraction to 1
    cems.loc[
        (cems.gross_generation_mwh == 0) & (cems.heat_output_mmbtu == 0),
        "frac_electricity",
    ] = cems.loc[
        (cems.gross_generation_mwh == 0) & (cems.heat_output_mmbtu == 0),
        "frac_electricity",
    ].fillna(
        1
    )

    # calculate fuel consumed for electricity and co2 adjusted
    cems["fuel_consumed_for_electricity_mmbtu"] = (
        cems["fuel_consumed_mmbtu"] * cems["frac_electricity"]
    )

    for e in ["co2", "ch4", "n2o"]:
        cems[f"{e}_mass_lb_for_electricity"] = (
            cems[f"{e}_mass_lb"] * cems["frac_electricity"]
        )

    if drop_interim_columns:
        cems = cems.drop(columns=["heat_output_mmbtu", "frac_electricity"])

    return cems



def identify_hourly_data_source(eia923_allocated, cems, year):
    """Identifies whether there is hourly CEMS data available for each subplant-month."""

    # aggregate cems data to plant-unit-month
    cems_monthly = (
        cems.groupby(
            ["plant_id_eia", "subplant_id", "unitid", "report_date"], dropna=False
        )
        .sum()[
            [
                "net_generation_mwh",
                "fuel_consumed_mmbtu",
                "fuel_consumed_for_electricity_mmbtu",
                "co2_mass_lb",
            ]
        ]
        .reset_index()
    )

    all_data = eia923_allocated.copy()

    # create a binary column indicating whether data was reported in 923
    columns_to_test = [
        "net_generation_mwh",
        "fuel_consumed_mmbtu",
        "fuel_consumed_for_electricity_mmbtu",
        "co2_mass_lb",
        "co2_mass_lb_adjusted",
    ]
    all_data = all_data.assign(
        reported_eia923=lambda x: np.where(
            x[columns_to_test].notnull().all(axis=1), 1, 0
        )
    )

    # load the subplant crosswalk and identify unique unitids in each subplant
    units_in_subplant = pd.read_csv(
        "../data/outputs/subplant_crosswalk.csv",
        parse_dates=["current_planned_operating_date", "retirement_date"],
    )[["plant_id_eia", "unitid", "subplant_id", "retirement_date"]].drop_duplicates()

    # remove units that retired before the current year
    units_in_subplant = units_in_subplant[
        ~(units_in_subplant["retirement_date"].dt.year < year)
    ]

    # get a count of the number of CEMS units in each subplant
    units_in_subplant = (
        units_in_subplant.groupby(["plant_id_eia", "subplant_id"], dropna=False)
        .count()["unitid"]
        .reset_index()
        .rename(columns={"unitid": f"units_in_subplant"})
    )

    # identify the number of units reported in CEMS in each subplant-month
    cems_units_reported = (
        cems_monthly.groupby(
            ["plant_id_eia", "subplant_id", "report_date"], dropna=False
        )
        .count()["unitid"]
        .reset_index()
        .rename(columns={"unitid": f"subplant_units_reported"})
    )

    # merge in the total number of units that exist in each subplant
    cems_units_reported = cems_units_reported.merge(
        units_in_subplant, how="left", on=["plant_id_eia", "subplant_id"]
    )

    # identify which subplant-months have complete or partial cems data
    cems_units_reported = cems_units_reported.assign(
        hourly_data_source=lambda x: np.where(
            (x.subplant_units_reported < x.units_in_subplant), "partial_cems", "cems"
        )
    )

    # merge in the data source column from CEMS
    all_data = all_data.merge(
        cems_units_reported[
            ["plant_id_eia", "subplant_id", "report_date", "hourly_data_source"]
        ],
        how="left",
        on=["plant_id_eia", "subplant_id", "report_date"],
        validate="m:1",
    )

    # for the remaining plants, identify the hourly data source as EIA
    all_data["hourly_data_source"] = all_data["hourly_data_source"].fillna("eia")

    # remove any generator-months for which there is no data reported in either data source
    all_data = all_data[
        ~(
            (all_data["reported_eia923"] == 0)
            & (all_data["hourly_data_source"] == "eia")
        )
    ]

    all_data = all_data.drop(columns=["reported_eia923"])

    return all_data


def assign_ba_code_to_plant(df, year):
    """
    Assigns a balancing authority code and state to each plant based on the plant id
    Inputs:
        df: a pandas dataframe containing a 'plant_id_eia' column
        year: four digit year number for the data
    Returns:
        df with a new column for 'ba_code' and 'state'
    """

    pudl_out = load_data.initialize_pudl_out(year=year)

    plant_ba = pudl_out.plants_eia860().loc[
        :,
        [
            "plant_id_eia",
            "balancing_authority_code_eia",
            "balancing_authority_name_eia",
            "utility_name_eia",
            "transmission_distribution_owner_name",
            "state",
        ],
    ]

    # convert the dtype of the balancing authority code column from string to object
    # this will allow for missing values to be filled
    plant_ba["balancing_authority_code_eia"] = plant_ba[
        "balancing_authority_code_eia"
    ].astype(object)

    # specify a ba code for certain utilities
    utility_as_ba_code = {
        "Anchorage Municipal Light and Power": "AMPL",
        "Arizona Public Service Co": "AZPS",
        "Associated Electric Coop, Inc": "AECI",
        "Avista Corp": "AVA",
        "Avangrid Renewables Inc": "AVRN",
        "Bonneville Power Administration": "BPAT",
        "Bonneville Power Admin": "BPAT",
        "Chugach Electric Assn Inc": "CEA",
        "Duke Energy Carolinas, LLC": "DUK",
        "Duke Energy Florida, Inc": "FPC",
        "Duke Energy Florida, LLC": "FPC",
        "Duke Energy Progress - (NC)": "CPLE",
        "El Paso Electric Co": "EPE",
        "Florida Power & Light Co": "FPL",
        "Florida Power &amp; Light Co": "FPL",
        "Gainesville Regional Utilities": "GVL",
        "Hawaiian Electric Co Inc": "HECO",
        "Hawaii Electric Light Co Inc": "HECO",
        "City of Homestead - (FL)": "HST",
        "Imperial Irrigation District": "IID",
        "JEA": "JEA",
        "Kentucky Utilities Co": "LGEE",
        "Los Angeles Department of Water & Power": "LDWP",
        "Louisville Gas & Electric Co": "LGEE",
        "Nevada Power Co": "NEVP",
        "New Smyrna Beach City of": "NSB",
        "NorthWestern Corporation": "NWMT",
        "NorthWestern Energy": "NWMT",
        "NorthWestern Energy - (SD)": "NWMT",
        "NorthWestern Energy LLC - (MT)": "NWMT",
        "Ohio Valley Electric Corp": "OVEC",
        "Portland General Electric Co": "PGE",
        "Portland General Electric Company": "PGE",
        "PowerSouth Energy Cooperative": "AEC",
        "Public Service Co of Colorado": "PSCO",
        "Public Service Co of NM": "PNM",
        "PUD No 1 of Chelan County": "CHPD",
        "PUD No 1 of Douglas County": "DOPD",
        "PUD No 2 of Grant County": "GCPD",
        "Puget Sound Energy Inc": "PSEI",
        "Sacramento Municipal Util Dist": "BANC",
        "Salt River Project": "SRP",
        "Seminole Electric Cooperative Inc": "SEC",
        "South Carolina Electric&Gas Company": "SCEG",
        "South Carolina Electric & Gas Co": "SCEG",
        "South Carolina Electric &amp; Gas Co": "SCEG",
        "South Carolina Electric&amp;Gas Company": "SCEG",
        "South Carolina Public Service Authority": "SC",
        "South Carolina Public Service Auth": "SC",
        "Southwestern Power Administration": "SPA",
        "Tacoma City of": "TPWR",
        "Tampa Electric Co": "TEC",
        "Tennessee Valley Authority": "TVA",
        "Tucson Electric Power Co": "TEPC",
        "Turlock Irrigation District": "TIDC",
    }

    # fill missing BA codes first based on the BA name, then utility name, then on the transmisison owner name
    plant_ba["balancing_authority_code_eia"] = plant_ba[
        "balancing_authority_code_eia"
    ].fillna(plant_ba["balancing_authority_name_eia"].map(utility_as_ba_code))
    plant_ba["balancing_authority_code_eia"] = plant_ba[
        "balancing_authority_code_eia"
    ].fillna(plant_ba["utility_name_eia"].map(utility_as_ba_code))
    plant_ba["balancing_authority_code_eia"] = plant_ba[
        "balancing_authority_code_eia"
    ].fillna(plant_ba["transmission_distribution_owner_name"].map(utility_as_ba_code))

    # use this to explore plants without an assigned ba
    # sorted(plant_ba[plant_ba['balancing_authority_code_eia'].isna()]['utility_name_eia'].unique().astype(str))

    # rename the ba column
    plant_ba = plant_ba.rename(columns={"balancing_authority_code_eia": "ba_code"})

    # TODO: Remove this once the PUDL issue is fixed
    # As of 4/16/22, there are currently a few incorrect BA assignments in the pudl tables (see https://github.com/catalyst-cooperative/pudl/issues/1584)
    # thus, we will manually correct some of the BA codes based on data in the most recent EIA forms
    manual_ba_corrections = {
        57698: "BANC",
        7966: "SWPP",
        6292: "None",
        7367: "None",
        55966: "None",
        6283: "None",
        57206: "None",
        10093: "None",
    }  # TODO: Tesoro Hawaii has no BA assigned, but is connected to the HECO transmission grid - investigate further

    plant_ba["ba_code"].update(plant_ba["plant_id_eia"].map(manual_ba_corrections))
    plant_ba["ba_code"] = plant_ba["ba_code"].replace("None", np.NaN)

    # add a physical ba code based on the owner of the transmission system
    plant_ba["ba_code_physical"] = plant_ba["ba_code"]
    plant_ba["ba_code_physical"].update(
        plant_ba["transmission_distribution_owner_name"].map(utility_as_ba_code)
    )

    # update based on mapping table when ambiguous
    physical_ba = pd.read_csv("../data/manual/physical_ba.csv")
    plant_ba = plant_ba.merge(
        physical_ba,
        how="left",
        on=["ba_code", "transmission_distribution_owner_name"],
        suffixes=("", "_map"),
    )
    plant_ba["ba_code_physical"].update(plant_ba["ba_code_physical_map"])

    # merge the ba code into the dataframe
    df = df.merge(
        plant_ba.loc[:, ["plant_id_eia", "ba_code", "ba_code_physical", "state"]],
        how="left",
        on="plant_id_eia",
    )

    return df




def convert_gross_to_net_generation(cems):
    """
    Converts hourly gross generation in CEMS to hourly net generation by calculating a gross to net generation ratio
    Inputs:

    Returns: 
        cems df with an added column for net_generation_mwh and a column indicated the method used to calculate net generation
    """

    # load the regression coefficients
    gtn_reg_subplant = load_data.load_gross_to_net_data(
        level="subplant",
        conversion_type="regression",
        threshold_column="rsquared_adj",
        lower_threshold=0.9,
        upper_threshold=None,
    )
    gtn_reg_plant = load_data.load_gross_to_net_data(
        level="plant",
        conversion_type="regression",
        threshold_column="rsquared_adj",
        lower_threshold=0.9,
        upper_threshold=None,
    )

    # load ratio values
    gtn_ratio_subplant = load_data.load_gross_to_net_data(
        level="subplant",
        conversion_type="ratio",
        threshold_column="gtn_ratio",
        lower_threshold=0.5,
        upper_threshold=1.0,
    )
    gtn_ratio_plant = load_data.load_gross_to_net_data(
        level="plant",
        conversion_type="ratio",
        threshold_column="gtn_ratio",
        lower_threshold=0.5,
        upper_threshold=1.0,
    )

    # get a dataframe with all unique subplants in cems, and merge in the values from each source
    gtn_conversion = cems.copy()[
        ["plant_id_eia", "subplant_id", "report_date"]
    ].drop_duplicates()
    gtn_conversion = gtn_conversion.merge(
        gtn_ratio_subplant,
        how="left",
        on=["plant_id_eia", "subplant_id", "report_date"],
    )
    gtn_conversion = gtn_conversion.merge(
        gtn_reg_subplant[["plant_id_eia", "subplant_id", "slope", "intercept"]],
        how="left",
        on=["plant_id_eia", "subplant_id"],
    )
    gtn_conversion = gtn_conversion.merge(
        gtn_ratio_plant,
        how="left",
        on=["plant_id_eia", "report_date"],
        suffixes=("_subplant", "_plant"),
    )
    gtn_conversion = gtn_conversion.merge(
        gtn_reg_plant[["plant_id_eia", "slope", "intercept"]],
        how="left",
        on=["plant_id_eia"],
        suffixes=("_subplant", "_plant"),
    )

    # create placeholder columns for the final ratio and constant values
    gtn_conversion["gtn_ratio"] = np.NaN
    gtn_conversion["gtn_constant"] = np.NaN
    gtn_conversion["gtn_method"] = np.NaN

    # First, fill values with subplant ratio
    values_to_fill = gtn_conversion[
        gtn_conversion["gtn_ratio"].isna()
        & ~gtn_conversion["gtn_ratio_subplant"].isna()
    ].index
    gtn_conversion.loc[values_to_fill, "gtn_ratio"] = gtn_conversion.loc[
        values_to_fill, "gtn_ratio_subplant"
    ]
    gtn_conversion.loc[values_to_fill, "gtn_constant"] = 0
    gtn_conversion.loc[values_to_fill, "gtn_method"] = "subplant_ratio"

    # Second, fill values with subplant regression
    values_to_fill = gtn_conversion[
        gtn_conversion["gtn_ratio"].isna() & ~gtn_conversion["slope_subplant"].isna()
    ].index
    gtn_conversion.loc[values_to_fill, "gtn_ratio"] = gtn_conversion.loc[
        values_to_fill, "slope_subplant"
    ]
    gtn_conversion.loc[values_to_fill, "gtn_constant"] = gtn_conversion.loc[
        values_to_fill, "intercept_subplant"
    ]
    gtn_conversion.loc[values_to_fill, "gtn_method"] = "subplant_regression"

    # Third, fill values with plant ratio
    values_to_fill = gtn_conversion[
        gtn_conversion["gtn_ratio"].isna() & ~gtn_conversion["gtn_ratio_plant"].isna()
    ].index
    gtn_conversion.loc[values_to_fill, "gtn_ratio"] = gtn_conversion.loc[
        values_to_fill, "gtn_ratio_plant"
    ]
    gtn_conversion.loc[values_to_fill, "gtn_constant"] = 0
    gtn_conversion.loc[values_to_fill, "gtn_method"] = "plant_ratio"

    # Finally, fill values with plant regression
    values_to_fill = gtn_conversion[
        gtn_conversion["gtn_ratio"].isna() & ~gtn_conversion["slope_plant"].isna()
    ].index
    gtn_conversion.loc[values_to_fill, "gtn_ratio"] = gtn_conversion.loc[
        values_to_fill, "slope_plant"
    ]
    gtn_conversion.loc[values_to_fill, "gtn_constant"] = gtn_conversion.loc[
        values_to_fill, "intercept_plant"
    ]
    gtn_conversion.loc[values_to_fill, "gtn_method"] = "plant_regression"

    # for any remaining values, use an assumed value of 85%
    # TODO: identify assumed GTN ratio based on prime mover and fuel type of subplant
    values_to_fill = gtn_conversion[gtn_conversion["gtn_ratio"].isna()].index
    gtn_conversion.loc[values_to_fill, "gtn_ratio"] = 0.85
    gtn_conversion.loc[values_to_fill, "gtn_constant"] = 0
    gtn_conversion.loc[values_to_fill, "gtn_method"] = "assumed_value"

    # fill missing gtn_constant with zero
    gtn_conversion["gtn_constant"] = gtn_conversion["gtn_constant"].fillna(0)

    # remove intermediate columns
    gtn_conversion = gtn_conversion[
        [
            "plant_id_eia",
            "subplant_id",
            "report_date",
            "gtn_ratio",
            "gtn_constant",
            "gtn_method",
        ]
    ]

    # merge the data back into cems and calculate net generation
    cems = cems.merge(
        gtn_conversion, how="left", on=["plant_id_eia", "subplant_id", "report_date"]
    )
    cems["net_generation_mwh"] = (
        cems["gross_generation_mwh"] * cems["gtn_ratio"]
    ) + cems["gtn_constant"]

    # remove intermediate columns
    cems = cems.drop(columns=["gtn_ratio", "gtn_constant"])

    return cems


def impute_missing_hourly_net_generation(cems, gen_fuel_allocated):
    """
    Where CEMS reports hourly heat content but no hourly generation, and EIA reports that there is positive net generation,
    impute the missing net generation values based on the hourly heat input.
    We calculate "heat rates" for both steam load and electricity load from EIA data
    We then adjust the hourly heat data to account for steam load

    NOTE: 4/21/22: this has been modified to only inpute net generation for plants that also do not report steam input
    In some cases, these are actually just steam only generators
    Unless we match on units using the crosswalk, we should not use this to impute data
    """
    # calculate total values for each plant-month in CEMS and EIA
    cems_monthly = (
        cems.groupby(["plant_id_eia", "report_date"])
        .sum()[
            [
                "gross_load_mw",
                "gross_generation_mwh",
                "steam_load_1000_lbs",
                "fuel_consumed_mmbtu",
                "co2_mass_lb",
            ]
        ]
        .reset_index()
    )
    eia_monthly = (
        gen_fuel_allocated.groupby(["plant_id_eia", "report_date"]).sum().reset_index()
    )

    # identify all plant months that report no generation but have heat input and have no steam production
    missing_generation = cems_monthly[
        (cems_monthly["gross_generation_mwh"] == 0)
        & (cems_monthly["fuel_consumed_mmbtu"] > 0)
        & (cems_monthly["steam_load_1000_lbs"] == 0)
    ]
    # merge in the EIA net generation data
    missing_generation = missing_generation.merge(
        eia_monthly[
            [
                "plant_id_eia",
                "report_date",
                "net_generation_mwh",
                "fuel_consumed_mmbtu",
                "fuel_consumed_for_electricity_mmbtu",
            ]
        ],
        how="left",
        on=["plant_id_eia", "report_date"],
        suffixes=("_cems", "_eia"),
    )

    # only keep plant-months where zero gross generation was reported, but EIA reports positive net generation
    # ignore negative net generation for now
    missing_generation = missing_generation[
        missing_generation["net_generation_mwh"] > 0
    ]

    # scale the EIA-reported heat input by the heat input reported in CEMS
    missing_generation["heat_scaling_factor"] = (
        missing_generation["fuel_consumed_mmbtu_cems"]
        / missing_generation["fuel_consumed_mmbtu_eia"]
    )

    # calculate a heat rate for steam
    # missing_generation['steam_heat_rate_mmbtu_per_klb'] = (missing_generation['fuel_consumed_mmbtu'] - missing_generation['fuel_consumed_for_electricity_mmbtu']) / missing_generation['steam_load_1000_lbs'] * missing_generation['heat_scaling_factor']
    # missing_generation['steam_heat_rate_mmbtu_per_klb'] = missing_generation['steam_heat_rate_mmbtu_per_klb'].fillna(0)

    # calculate a heat rate for electricity
    missing_generation["heat_to_netgen_mwh_per_mmbtu"] = missing_generation[
        "net_generation_mwh"
    ] / (
        missing_generation["fuel_consumed_for_electricity_mmbtu"]
        * missing_generation["heat_scaling_factor"]
    )

    # get a list of all of the plants that have missing net gen that needs to be imputed
    plants_missing_net_gen = list(missing_generation.plant_id_eia.unique())

    cems_ng_imputation = cems[cems["plant_id_eia"].isin(plants_missing_net_gen)]

    # save the original index to assist with updating the original data later
    cems_index = cems_ng_imputation.index

    # merge in the factors
    # cems_ng_imputation = cems_ng_imputation.merge(missing_generation[['plant_id_eia','report_date','steam_heat_rate_mmbtu_per_klb','heat_to_netgen_mwh_per_mmbtu']], how='left', on=['plant_id_eia','report_date'])
    cems_ng_imputation = cems_ng_imputation.merge(
        missing_generation[
            ["plant_id_eia", "report_date", "heat_to_netgen_mwh_per_mmbtu"]
        ],
        how="left",
        on=["plant_id_eia", "report_date"],
    )

    # calculate hourly heat content for electricity
    # cems_ng_imputation['heat_content_for_electricity_mmbtu'] = cems_ng_imputation['fuel_consumed_mmbtu'] - (cems_ng_imputation['steam_load_1000_lbs'].fillna(0) * cems_ng_imputation['steam_heat_rate_mmbtu_per_klb'])

    # convert heat input to net generation
    # cems_ng_imputation['net_generation_mwh'] = cems_ng_imputation['heat_content_for_electricity_mmbtu'] * cems_ng_imputation['heat_to_netgen_mwh_per_mmbtu']
    cems_ng_imputation["net_generation_mwh"] = (
        cems_ng_imputation["fuel_consumed_mmbtu"]
        * cems_ng_imputation["heat_to_netgen_mwh_per_mmbtu"]
    )

    # drop intermediate columns
    # cems_ng_imputation = cems_ng_imputation.drop(columns=['steam_heat_rate_mmbtu_per_klb','heat_to_netgen_mwh_per_mmbtu'])
    cems_ng_imputation = cems_ng_imputation.drop(
        columns=["heat_to_netgen_mwh_per_mmbtu"]
    )

    # if there are missing values where heat content is also zero, fill with zero
    cems_ng_imputation.loc[
        cems_ng_imputation["fuel_consumed_mmbtu"] == 0, "net_generation_mwh"
    ] = cems_ng_imputation.loc[
        cems_ng_imputation["fuel_consumed_mmbtu"] == 0, "net_generation_mwh"
    ].fillna(
        0
    )

    # change the net gen method
    cems_ng_imputation["net_gen_method"] = "imputed_from_fuel_consumption"
    cems_ng_imputation.loc[
        cems_ng_imputation["net_generation_mwh"].isna(), "net_gen_method"
    ] = np.NaN

    # add the original index and update
    cems_ng_imputation.index = cems_index
    cems["net_generation_mwh"].update(cems_ng_imputation["net_generation_mwh"])
    cems["net_gen_method"].update(cems_ng_imputation["net_gen_method"])

    return cems



def ba_timezone(ba, type):
    """
    Retrieves the UTC Offset (for standard time) for a single balancing area.
    Args:
        ba: string containing the ba_code
        type: either 'reporting_eia930' or 'local'. Reporting will return the TZ used by the BA when reporting to EIA-930, local will return the actual local tz
    """

    tz = pd.read_csv(
        "../data/manual/ba_reference.csv", usecols=["ba_code", f"timezone_{type}"]
    )
    tz = tz.loc[tz["ba_code"] == ba, f"timezone_{type}"].item()

    return tz


def distribute_monthly_eia_data_to_hourly(
    monthly_eia_data_to_distribute, hourly_profiles, profile_column_name
):
    """
    Uses monthly-level EIA data and assigns an hourly profile
    Inputs: 
        monthly_eia_data_to_distribute: a dataframe that contains monthly total net generation, fuel consumption, and co2 data, along with columns for report_date and ba_code
    """
    columns_to_shape = [
        "net_generation_mwh",
        "fuel_consumed_mmbtu",
        "fuel_consumed_for_electricity_mmbtu",
        "co2_mass_lb",
        "co2_mass_lb_adjusted",
    ]

    # calculate totals by BA, Fuel Group, and Month
    monthly_eia_ba_fuel = (
        monthly_eia_data_to_distribute.groupby(
            ["ba_code", "fuel_category", "report_date"]
        )
        .sum()[columns_to_shape]
        .reset_index()
    )

    # calculate the total monthly net generation profile by BA and fuel group
    monthly_profile_total = (
        hourly_profiles.groupby(["ba_code", "fuel_category", "report_date"])
        .sum()
        .reset_index()
    )

    # merge the total monthly profile into the monthly totals
    monthly_eia_ba_fuel = monthly_eia_ba_fuel.merge(
        monthly_profile_total,
        how="left",
        on=["ba_code", "fuel_category", "report_date"],
    )

    # calculate how much net generation, fuel, and co2 should be assigned to each unit of net generation in the profile
    for col in columns_to_shape:
        monthly_eia_ba_fuel[col] = (
            monthly_eia_ba_fuel[col] / monthly_eia_ba_fuel[profile_column_name]
        )

    # drop the profile column and merge the hourly generation, fuel, and co2 factors back into the profile timeseries data
    monthly_eia_ba_fuel = monthly_eia_ba_fuel.drop(columns=profile_column_name)
    hourly_eia_data = hourly_profiles.merge(
        monthly_eia_ba_fuel, how="left", on=["ba_code", "fuel_category", "report_date"]
    )

    # multiply each factor by the profile to calculate the hourly shape
    for col in columns_to_shape:
        hourly_eia_data[col] = (
            hourly_eia_data[col] * hourly_eia_data[profile_column_name]
        )

    # create a column identifying the source of the data
    hourly_eia_data["data_source"] = "EIA"

    return hourly_eia_data





def identify_distribution_connected_plants(df, year, voltage_threshold_kv=60):
    """
    Identifies which plant_id_eia are "distribution grid connected" based on a voltage threshold.

    The distribution grid is generally considered to operate at 60-69kV and below.
    Thus, any plants that have a grid voltage under this threshold will be flagged as distribution connected.
    Args:
        df: pandas dataframe with a column for plant_id_eia
        voltage_threshold_kv: the voltage (kV) under which a plant will be considered to be a distribution asset
    Returns:
        df: with additional binary column `distribution_flag`
    """
    # load the EIA-860 data
    pudl_out = load_data.initialize_pudl_out(year=year)

    plant_voltage = pudl_out.plants_eia860().loc[:, ["plant_id_eia", "grid_voltage_kv"]]

    plant_voltage = plant_voltage.assign(
        distribution_flag=lambda x: np.where(
            x.grid_voltage_kv <= voltage_threshold_kv, True, False
        )
    )

    df = df.merge(
        plant_voltage[["plant_id_eia", "distribution_flag"]],
        how="left",
        on="plant_id_eia",
    )

    return df


def assign_fuel_category_to_ESC(
    df, fuel_category_name, esc_column="energy_source_code"
):
    """
    Assigns a fuel category to each energy source code in a dataframe.
    Args:
        df: pandas dataframe with column name that matches fuel_category_name and contains energy source codes
        fuel_category_name: name of the column in energy_source_groups.csv that contains the desired category mapping
        esc_column: name of the column in df that contains the energy source codes to assign a category to
    Returns:
        df with additional column for fuel category
    """
    # load the fuel category table
    energy_source_groups = pd.read_csv("../data/manual/energy_source_groups.csv")[
        ["energy_source_code", fuel_category_name]
    ].rename(
        columns={"energy_source_code": esc_column, fuel_category_name: "fuel_category"}
    )
    # assign a fuel category to the monthly eia data
    df = df.merge(
        energy_source_groups[[esc_column, "fuel_category"]], how="left", on=esc_column
    )

<<<<<<< HEAD
    return df
=======
    return df


def clean_eia923(year,
                 include_nox=False,
                 include_so2=False,
                 include_co2e=False):
    """
    This is the coordinating function for cleaning and allocating generation and fuel data in EIA-923.
    """
    # Distribute net generation and heat input data reported by the three different EIA-923 tables
    pudl_out = load_data.initialize_pudl_out(year)

    # allocate net generation and heat input to each generator-fuel grouping
    gen_fuel_allocated = allocate_gen_fuel.allocate_gen_fuel_by_generator_energy_source(
        pudl_out, drop_interim_cols=True
    )

    # create a table that identifies the primary fuel of each generator and plant
    primary_fuel_table = create_primary_fuel_table(gen_fuel_allocated)

    # calculate co2 emissions for each generator-fuel based on allocated fuel consumption
    gen_fuel_allocated = calculate_co2_from_fuel_consumption(gen_fuel_allocated, year)

    cols_to_sum_by_generator = [
        "net_generation_mwh",
        "fuel_consumed_mmbtu",
        "fuel_consumed_for_electricity_mmbtu",
        "co2_mass_tons",
        "co2_mass_tons_adjusted"]

    if include_nox:
        gen_fuel_allocated = calculate_nox_from_fuel_consumption(gen_fuel_allocated)
        cols_to_sum_by_generator.append("nox_mass_lbs")
        if "fuel_consumed_for_electricity_units" in gen_fuel_allocated:
            cols_to_sum_by_generator.append("nox_mass_lbs_adjusted")

    if include_so2:
        gen_fuel_allocated = calculate_so2_from_fuel_consumption(gen_fuel_allocated)
        cols_to_sum_by_generator.append("so2_mass_lbs")
        if "fuel_consumed_for_electricity_units" in gen_fuel_allocated:
            cols_to_sum_by_generator.append("so2_mass_lbs_adjusted")
    
    if include_co2e:
        gen_fuel_allocated = calculate_co2e_from_fuel_consumption(gen_fuel_allocated, year)
        cols_to_sum_by_generator.append("co2e_mass_tons")
        if "fuel_consumed_for_electricity_units" in gen_fuel_allocated:
            cols_to_sum_by_generator.append("co2e_mass_tons_adjusted")

    # aggregate the allocated data to the generator level
    gen_fuel_allocated = allocate_gen_fuel.agg_by_generator(
        gen_fuel_allocated,
        sum_cols=cols_to_sum_by_generator
    )

    # remove any plants that we don't want in the data
    gen_fuel_allocated = remove_plants(
        gen_fuel_allocated,
        non_grid_connected=True,
        remove_states=["PR"],
        steam_only_plants=False,
        distribution_connected_plants=False,
    )

    return gen_fuel_allocated, primary_fuel_table
>>>>>>> 507bef39
<|MERGE_RESOLUTION|>--- conflicted
+++ resolved
@@ -88,9 +88,9 @@
     ].round(1)
 
     # add subplant id
-    subplant_crosswalk = pd.read_csv(
-        "../data/outputs/subplant_crosswalk.csv"
-    )[["plant_id_eia", "generator_id", "subplant_id"]].drop_duplicates()
+    subplant_crosswalk = pd.read_csv("../data/outputs/subplant_crosswalk.csv")[
+        ["plant_id_eia", "generator_id", "subplant_id"]
+    ].drop_duplicates()
     gen_fuel_allocated = gen_fuel_allocated.merge(
         subplant_crosswalk, how="left", on=["plant_id_eia", "generator_id"]
     )
@@ -126,6 +126,7 @@
 
     return df
 
+
 def create_primary_fuel_table(gen_fuel_allocated):
     """
     Identifies the primary fuel for each generator and plant
@@ -169,6 +170,7 @@
     )
 
     return primary_fuel_table
+
 
 def calculate_emissions_from_fuel_consumption(
     df, year, emissions_to_calc=["co2", "ch4", "n2o"]
@@ -269,6 +271,7 @@
 
     return geo_efs
 
+
 def identify_geothermal_generator_geotype(year):
     """Identifies whether each geothermal generator is binary, flash, or dry steam"""
     pudl_out = load_data.initialize_pudl_out(year)
@@ -339,8 +342,6 @@
     )
 
     return geothermal_geotype
-
-
 
 
 def adjust_emissions_for_biomass(df):
@@ -374,6 +375,7 @@
 
     return df
 
+
 def remove_plants(
     df,
     non_grid_connected=False,
@@ -506,9 +508,9 @@
     )
 
     # add subplant id
-    subplant_crosswalk = pd.read_csv(
-        "../data/outputs/subplant_crosswalk.csv"
-    )[["plant_id_eia", "unitid", "subplant_id"]].drop_duplicates()
+    subplant_crosswalk = pd.read_csv("../data/outputs/subplant_crosswalk.csv")[
+        ["plant_id_eia", "unitid", "subplant_id"]
+    ].drop_duplicates()
     cems = cems.merge(subplant_crosswalk, how="left", on=["plant_id_eia", "unitid"])
 
     return cems
@@ -578,6 +580,7 @@
 
     return df
 
+
 def crosswalk_epa_eia_plant_ids(cems, year):
     """
     Adds a column to the CEMS data that matches the EPA plant ID to the EIA plant ID
@@ -611,7 +614,6 @@
     return cems
 
 
-
 def assign_fuel_type_to_cems(cems, year):
     "Assigns a fuel type to each observation in CEMS"
 
@@ -650,6 +652,7 @@
     )
 
     return fuel_types
+
 
 def fill_missing_fuel_for_single_fuel_plant_months(df, year):
     """
@@ -710,8 +713,6 @@
     return df
 
 
-<<<<<<< HEAD
-=======
 def calculate_co2e_from_fuel_consumption(df, year):
     """
     Calculate CO2e emissions from fuel consumption data.
@@ -724,18 +725,27 @@
     compute the adjusted emissions.
     """
     emission_factors = load_data.load_emission_factors()[
-        ["energy_source_code", "co2_tons_per_mmbtu", "ch4_lbs_per_mmbtu", "n2o_lbs_per_mmbtu"]]
+        [
+            "energy_source_code",
+            "co2_tons_per_mmbtu",
+            "ch4_lbs_per_mmbtu",
+            "n2o_lbs_per_mmbtu",
+        ]
+    ]
 
     df = df.merge(emission_factors, how="left", on="energy_source_code")
 
     geothermal_efs = calculate_geothermal_emission_factors(year).rename(
-        columns={"co2_tons_per_mmbtu": "co2_tons_per_mmbtu_geo"})
+        columns={"co2_tons_per_mmbtu": "co2_tons_per_mmbtu_geo"}
+    )
 
     # add geothermal emission factor to df
     df = df.merge(geothermal_efs, how="left", on=["plant_id_eia", "report_date"])
 
     # update missing efs using the geothermal efs if available
-    df["co2_tons_per_mmbtu"] = df["co2_tons_per_mmbtu"].fillna(df["co2_tons_per_mmbtu_geo"])
+    df["co2_tons_per_mmbtu"] = df["co2_tons_per_mmbtu"].fillna(
+        df["co2_tons_per_mmbtu_geo"]
+    )
 
     # eGRID was updated to use AR4 in 2018
     if year < 2018:
@@ -746,20 +756,29 @@
         gwp_100_n2o = 298.0
 
     # Compute CO2-eq mass using the same GWP factors as eGRID.
-    df["co2e_mass_tons"] = df["fuel_consumed_mmbtu"] * \
-        (df["co2_tons_per_mmbtu"] + \
-         gwp_100_ch4 * df["ch4_lbs_per_mmbtu"] / 2000 + \
-         gwp_100_n2o * df["n2o_lbs_per_mmbtu"] / 2000)
+    df["co2e_mass_tons"] = df["fuel_consumed_mmbtu"] * (
+        df["co2_tons_per_mmbtu"]
+        + gwp_100_ch4 * df["ch4_lbs_per_mmbtu"] / 2000
+        + gwp_100_n2o * df["n2o_lbs_per_mmbtu"] / 2000
+    )
 
     # if there is a column for fuel_consumed for electricity, add an adjusted co2 column
     if "fuel_consumed_for_electricity_mmbtu" in df.columns:
-        df["co2e_mass_tons_adjusted"] = df["fuel_consumed_for_electricity_mmbtu"] * \
-            (df["co2_tons_per_mmbtu"] + \
-            gwp_100_ch4 * df["ch4_lbs_per_mmbtu"] / 2000 + \
-            gwp_100_n2o * df["n2o_lbs_per_mmbtu"] / 2000)
+        df["co2e_mass_tons_adjusted"] = df["fuel_consumed_for_electricity_mmbtu"] * (
+            df["co2_tons_per_mmbtu"]
+            + gwp_100_ch4 * df["ch4_lbs_per_mmbtu"] / 2000
+            + gwp_100_n2o * df["n2o_lbs_per_mmbtu"] / 2000
+        )
 
     # drop intermediate columns
-    df = df.drop(columns=["co2_tons_per_mmbtu", "ch4_lbs_per_mmbtu", "n2o_lbs_per_mmbtu", "co2_tons_per_mmbtu_geo"])
+    df = df.drop(
+        columns=[
+            "co2_tons_per_mmbtu",
+            "ch4_lbs_per_mmbtu",
+            "n2o_lbs_per_mmbtu",
+            "co2_tons_per_mmbtu_geo",
+        ]
+    )
 
     return df
 
@@ -776,12 +795,16 @@
     compute the adjusted emissions.
     """
     emission_factors = load_data.load_emission_factors_nox()[
-        ["Prime Mover", "Primary Fuel Type", "Emission Factor"]]
+        ["Prime Mover", "Primary Fuel Type", "Emission Factor"]
+    ]
 
     # Add the emission factors to 'df' as a column. Note the the columns names are different.
-    df = df.merge(emission_factors, how="left",
-                  left_on=["energy_source_code", "prime_mover_code"], 
-                  right_on=["Primary Fuel Type", "Prime Mover"])
+    df = df.merge(
+        emission_factors,
+        how="left",
+        left_on=["energy_source_code", "prime_mover_code"],
+        right_on=["Primary Fuel Type", "Prime Mover"],
+    )
     df = df.rename(columns={"Emission Factor": "nox_lbs_per_unit", "B": "c"})
 
     # Create a new column with the NOx mass in lbs. Note that the NOx emission
@@ -790,7 +813,9 @@
 
     # If there is a column for electricity-related fuel consumption, add an adjusted NOx column.
     if "fuel_consumed_for_electricity_units" in df.columns:
-        df["nox_mass_lbs_adjusted"] = (df["fuel_consumed_for_electricity_units"] * df["nox_lbs_per_unit"])
+        df["nox_mass_lbs_adjusted"] = (
+            df["fuel_consumed_for_electricity_units"] * df["nox_lbs_per_unit"]
+        )
 
     # Drop intermediate columns.
     df = df.drop(columns=["nox_lbs_per_unit"])
@@ -810,30 +835,51 @@
     compute the adjusted emissions.
     """
     emission_factors = load_data.load_emission_factors_so2()[
-        ["Prime Mover", "Primary Fuel Type", "emission_factor_coeff", "multiply_by_sulfur_content"]]
-
-    boiler_fuel_923 = load_data.load_pudl_table('boiler_fuel_eia923')[
-        ["plant_id_eia", "report_date", "energy_source_code", "sulfur_content_pct"]]
+        [
+            "Prime Mover",
+            "Primary Fuel Type",
+            "emission_factor_coeff",
+            "multiply_by_sulfur_content",
+        ]
+    ]
+
+    boiler_fuel_923 = load_data.load_pudl_table("boiler_fuel_eia923")[
+        ["plant_id_eia", "report_date", "energy_source_code", "sulfur_content_pct"]
+    ]
 
     # Compute average sulfur contents for each energy_source_code to use as a default.
     mean_sulfur_content_pct = boiler_fuel_923.groupby(["energy_source_code"]).mean()
 
-    default_sulfur_each_row = mean_sulfur_content_pct.loc[boiler_fuel_923.energy_source_code]["sulfur_content_pct"]
+    default_sulfur_each_row = mean_sulfur_content_pct.loc[
+        boiler_fuel_923.energy_source_code
+    ]["sulfur_content_pct"]
 
     # Need to have aligned indices for fillna to work.
     default_sulfur_each_row.index = boiler_fuel_923.index
-    boiler_fuel_923["sulfur_content_pct"] = boiler_fuel_923["sulfur_content_pct"].fillna(default_sulfur_each_row)
+    boiler_fuel_923["sulfur_content_pct"] = boiler_fuel_923[
+        "sulfur_content_pct"
+    ].fillna(default_sulfur_each_row)
 
     # Add the emission factors to 'df' as a column. Note the the columns names are different.
-    df = df.merge(emission_factors, how="left",
-                  left_on=["energy_source_code", "prime_mover_code"], 
-                  right_on=["Primary Fuel Type", "Prime Mover"])
+    df = df.merge(
+        emission_factors,
+        how="left",
+        left_on=["energy_source_code", "prime_mover_code"],
+        right_on=["Primary Fuel Type", "Prime Mover"],
+    )
 
     # Add the sulfur content to 'df'.
-    df = df.merge(boiler_fuel_923, how="left",
-                  on=["plant_id_eia", "report_date", "energy_source_code"])
-
-    df["so2_lbs_per_unit"] = df["multiply_by_sulfur_content"] * df["sulfur_content_pct"] * df["emission_factor_coeff"]
+    df = df.merge(
+        boiler_fuel_923,
+        how="left",
+        on=["plant_id_eia", "report_date", "energy_source_code"],
+    )
+
+    df["so2_lbs_per_unit"] = (
+        df["multiply_by_sulfur_content"]
+        * df["sulfur_content_pct"]
+        * df["emission_factor_coeff"]
+    )
 
     # Create a new column with the SO2 mass in lbs. Note that the SO2 emission
     # rate numerator units are reported in 'lbs' already.
@@ -841,10 +887,19 @@
 
     # If there is a column for electricity-related fuel consumption, add an adjusted SO2 column.
     if "fuel_consumed_for_electricity_units" in df.columns:
-        df["so2_mass_lbs_adjusted"] = (df["fuel_consumed_for_electricity_units"] * df["so2_lbs_per_unit"])
+        df["so2_mass_lbs_adjusted"] = (
+            df["fuel_consumed_for_electricity_units"] * df["so2_lbs_per_unit"]
+        )
 
     # Drop intermediate columns.
-    df = df.drop(columns=["so2_lbs_per_unit", "sulfur_content_pct", "multiply_by_sulfur_content", "emission_factor_coeff"])
+    df = df.drop(
+        columns=[
+            "so2_lbs_per_unit",
+            "sulfur_content_pct",
+            "multiply_by_sulfur_content",
+            "emission_factor_coeff",
+        ]
+    )
 
     return df
 
@@ -863,7 +918,6 @@
     return cems
 
 
->>>>>>> 507bef39
 def fill_cems_missing_co2(cems, year):
     """
     Fills missing hourly CO2 data in CEMS based on a two-tiered approach.
@@ -1049,7 +1103,6 @@
         cems = cems.drop(columns=["heat_output_mmbtu", "frac_electricity"])
 
     return cems
-
 
 
 def identify_hourly_data_source(eia923_allocated, cems, year):
@@ -1303,8 +1356,6 @@
     return df
 
 
-
-
 def convert_gross_to_net_generation(cems):
     """
     Converts hourly gross generation in CEMS to hourly net generation by calculating a gross to net generation ratio
@@ -1591,7 +1642,6 @@
     return cems
 
 
-
 def ba_timezone(ba, type):
     """
     Retrieves the UTC Offset (for standard time) for a single balancing area.
@@ -1669,9 +1719,6 @@
     hourly_eia_data["data_source"] = "EIA"
 
     return hourly_eia_data
-
-
-
 
 
 def identify_distribution_connected_plants(df, year, voltage_threshold_kv=60):
@@ -1729,72 +1776,4 @@
         energy_source_groups[[esc_column, "fuel_category"]], how="left", on=esc_column
     )
 
-<<<<<<< HEAD
-    return df
-=======
-    return df
-
-
-def clean_eia923(year,
-                 include_nox=False,
-                 include_so2=False,
-                 include_co2e=False):
-    """
-    This is the coordinating function for cleaning and allocating generation and fuel data in EIA-923.
-    """
-    # Distribute net generation and heat input data reported by the three different EIA-923 tables
-    pudl_out = load_data.initialize_pudl_out(year)
-
-    # allocate net generation and heat input to each generator-fuel grouping
-    gen_fuel_allocated = allocate_gen_fuel.allocate_gen_fuel_by_generator_energy_source(
-        pudl_out, drop_interim_cols=True
-    )
-
-    # create a table that identifies the primary fuel of each generator and plant
-    primary_fuel_table = create_primary_fuel_table(gen_fuel_allocated)
-
-    # calculate co2 emissions for each generator-fuel based on allocated fuel consumption
-    gen_fuel_allocated = calculate_co2_from_fuel_consumption(gen_fuel_allocated, year)
-
-    cols_to_sum_by_generator = [
-        "net_generation_mwh",
-        "fuel_consumed_mmbtu",
-        "fuel_consumed_for_electricity_mmbtu",
-        "co2_mass_tons",
-        "co2_mass_tons_adjusted"]
-
-    if include_nox:
-        gen_fuel_allocated = calculate_nox_from_fuel_consumption(gen_fuel_allocated)
-        cols_to_sum_by_generator.append("nox_mass_lbs")
-        if "fuel_consumed_for_electricity_units" in gen_fuel_allocated:
-            cols_to_sum_by_generator.append("nox_mass_lbs_adjusted")
-
-    if include_so2:
-        gen_fuel_allocated = calculate_so2_from_fuel_consumption(gen_fuel_allocated)
-        cols_to_sum_by_generator.append("so2_mass_lbs")
-        if "fuel_consumed_for_electricity_units" in gen_fuel_allocated:
-            cols_to_sum_by_generator.append("so2_mass_lbs_adjusted")
-    
-    if include_co2e:
-        gen_fuel_allocated = calculate_co2e_from_fuel_consumption(gen_fuel_allocated, year)
-        cols_to_sum_by_generator.append("co2e_mass_tons")
-        if "fuel_consumed_for_electricity_units" in gen_fuel_allocated:
-            cols_to_sum_by_generator.append("co2e_mass_tons_adjusted")
-
-    # aggregate the allocated data to the generator level
-    gen_fuel_allocated = allocate_gen_fuel.agg_by_generator(
-        gen_fuel_allocated,
-        sum_cols=cols_to_sum_by_generator
-    )
-
-    # remove any plants that we don't want in the data
-    gen_fuel_allocated = remove_plants(
-        gen_fuel_allocated,
-        non_grid_connected=True,
-        remove_states=["PR"],
-        steam_only_plants=False,
-        distribution_connected_plants=False,
-    )
-
-    return gen_fuel_allocated, primary_fuel_table
->>>>>>> 507bef39
+    return df