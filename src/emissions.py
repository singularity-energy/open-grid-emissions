import pandas as pd
import numpy as np


import load_data
import validation
from column_checks import get_dtypes
from filepaths import manual_folder

from pudl.analysis.allocate_net_gen import (
    distribute_annually_reported_data_to_months_if_annual,
)

CLEAN_FUELS = ["SUN", "MWH", "WND", "WAT", "WH", "PUR", "NUC"]


def calculate_ghg_emissions_from_fuel_consumption(
    df, year, include_co2=True, include_ch4=True, include_n2o=True
):
    """
    Inputs:
        df: pandas dataframe containing the following columns: ['plant_id_eia', 'report_date,'fuel_consumed_mmbtu','energy_source_code']
    """

    emissions_to_calc = []
    if include_co2 is True:
        emissions_to_calc.append("co2")
    if include_ch4 is True:
        emissions_to_calc.append("ch4")
    if include_n2o is True:
        emissions_to_calc.append("n2o")

    efs_to_use = [emission + "_lb_per_mmbtu" for emission in emissions_to_calc]

    # get emission factors
    emission_factors = load_data.load_ghg_emission_factors()[
        ["energy_source_code"] + efs_to_use
    ]

    # add emission factor to  df
    df = df.merge(emission_factors, how="left", on="energy_source_code", validate="m:1")

    # if there are any geothermal units, load the geothermal EFs
    if df["energy_source_code"].str.contains("GEO").any():
        df = add_geothermal_emission_factors(
            df, year, include_co2=True, include_nox=False, include_so2=False
        )

    # create a new column with the emissions mass
    for e in emissions_to_calc:
        df[f"{e}_mass_lb"] = df["fuel_consumed_mmbtu"] * df[f"{e}_lb_per_mmbtu"]

    # drop intermediate columns
    df = df.drop(columns=efs_to_use)

    return df


def add_geothermal_emission_factors(
    df, year, include_co2=True, include_nox=True, include_so2=True
):
    """"""

    emissions_to_calc = []
    if include_co2 is True:
        emissions_to_calc.append("co2")
    if include_nox is True:
        emissions_to_calc.append("nox")
    if include_so2 is True:
        emissions_to_calc.append("so2")

    efs_to_use = [emission + "_lb_per_mmbtu" for emission in emissions_to_calc]

    geothermal_efs = calculate_geothermal_emission_factors(year).loc[
        :, ["plant_id_eia", "generator_id", "plant_frac"] + efs_to_use
    ]

    for e in emissions_to_calc:
        geothermal_efs = geothermal_efs.rename(
            columns={f"{e}_lb_per_mmbtu": f"{e}_lb_per_mmbtu_geo"}
        )

    # if there is a merge key for generator id, merge in the geothermal EFs on generator id
    if "generator_id" in list(df.columns):
        # add geothermal emission factor to df
        df = df.merge(
            geothermal_efs.drop(columns=["plant_frac"]),
            how="left",
            on=["plant_id_eia", "generator_id"],
            validate="m:1",
        )
    # otherwise, aggregate EF to plant level and merge
    else:
        # multiply the emission factor by the fraction
        for e in emissions_to_calc:
            geothermal_efs[f"{e}_lb_per_mmbtu_geo"] = (
                geothermal_efs["plant_frac"] * geothermal_efs[f"{e}_lb_per_mmbtu_geo"]
            )
        # groupby plant to get the weighted emission factor
        geothermal_efs = (
            geothermal_efs.groupby("plant_id_eia", dropna=False).sum().reset_index()
        ).drop(columns=["plant_frac"])
        # add geothermal emission factor to df
        df = df.merge(geothermal_efs, how="left", on=["plant_id_eia"], validate="m:1")

    # update missing efs using the geothermal efs if available
    for e in emissions_to_calc:
        if f"{e}_lb_per_mmbtu" not in df.columns:
            df[f"{e}_lb_per_mmbtu"] = np.NaN
        df[f"{e}_lb_per_mmbtu"] = df[f"{e}_lb_per_mmbtu"].fillna(
            df[f"{e}_lb_per_mmbtu_geo"]
        )

    # drop intermediate columns
    for e in emissions_to_calc:
        df = df.drop(columns=[f"{e}_lb_per_mmbtu_geo"])

    return df


def calculate_geothermal_emission_factors(year):
    """
    Updates the list of geothermal plants provided by EPA using EIA data
    Calculates a weighted average EF for each plant-month based on the fraction
    of fuel consumed from each type of prime mover (steam, binary, flash)
    """
    # load geothermal efs
    geothermal_efs = pd.read_csv(
        manual_folder("geothermal_emission_factors.csv"),
        dtype=get_dtypes(),
    ).loc[
        :, ["geotype_code", "co2_lb_per_mmbtu", "nox_lb_per_mmbtu", "so2_lb_per_mmbtu"]
    ]

    geothermal_geotypes = identify_geothermal_generator_geotype(year)

    # merge in the emission factor
    geo_efs = geothermal_geotypes.merge(
        geothermal_efs, how="left", on="geotype_code", validate="m:1"
    )

    return geo_efs


def identify_geothermal_generator_geotype(year):
    """Identifies whether each geothermal generator is binary, flash, or dry steam"""
    pudl_out = load_data.initialize_pudl_out(year)

    geothermal_geotype = pudl_out.gens_eia860()
    geothermal_geotype = geothermal_geotype.loc[
        geothermal_geotype["energy_source_code_1"] == "GEO",
        [
            "plant_id_eia",
            "generator_id",
            "utility_id_eia",
            "prime_mover_code",
            "capacity_mw",
            "nameplate_power_factor",
        ],
    ]

    # default steam turbines to flash steam b/c flash is more common than steam according to EIA
    # Source: https://www.eia.gov/energyexplained/geothermal/geothermal-power-plants.php
    geo_map = {"BT": "B", "ST": "F"}
    geothermal_geotype["geotype_code"] = geothermal_geotype["prime_mover_code"].map(
        geo_map
    )

    # According to the NREL Geothermal report (https://www.nrel.gov/docs/fy21osti/78291.pdf)
    # The Geysers Complex in California contains the only "Dry Steam" (geotype S) plants in the country
    # The Geysers has utility_id_eia = 7160
    geothermal_geotype.loc[
        (geothermal_geotype["utility_id_eia"] == 7160)
        & (geothermal_geotype["geotype_code"] == "F"),
        "geotype_code",
    ] = "S"

    # calculate what fraction of the plant's nameplate capcity each generator is responsible for
    # assume that missing power factor is 100%
    geothermal_geotype["nameplate_power_factor"] = geothermal_geotype[
        "nameplate_power_factor"
    ].fillna(1)
    # calculate adjusted nameplate capacity based on power factor
    geothermal_geotype["pf_adjusted_capacity"] = (
        geothermal_geotype["capacity_mw"] * geothermal_geotype["nameplate_power_factor"]
    )
    # sum adjusted capacity by plant and merge back into generator-level data
    total_plant_capacity = (
        geothermal_geotype.groupby("plant_id_eia", dropna=False)["pf_adjusted_capacity"]
        .sum()
        .reset_index()
        .rename(columns={"pf_adjusted_capacity": "plant_capacity_total"})
    )
    geothermal_geotype = geothermal_geotype.merge(
        total_plant_capacity, how="left", on="plant_id_eia", validate="m:1"
    )
    # calculate the fraction
    geothermal_geotype["plant_frac"] = (
        geothermal_geotype["pf_adjusted_capacity"]
        / geothermal_geotype["plant_capacity_total"]
    )
    # drop intermediate columns
    geothermal_geotype = geothermal_geotype.drop(
        columns=[
            "prime_mover_code",
            "utility_id_eia",
            "capacity_mw",
            "nameplate_power_factor",
            "pf_adjusted_capacity",
            "plant_capacity_total",
        ]
    )

    return geothermal_geotype


def adjust_fuel_and_emissions_for_CHP(df):
    """Allocates total emissions for electricity generation."""

    # calculate the electric allocation factor
    df = calculate_electric_allocation_factor(df)

    # overwrite the fuel consumed for electricity value using the allocation factor
    df["fuel_consumed_for_electricity_mmbtu"] = (
        df["fuel_consumed_mmbtu"] * df["electric_allocation_factor"]
    )

    if "co2_mass_lb" in df.columns:
        df["co2_mass_lb_for_electricity"] = (
            df["co2_mass_lb"] * df["electric_allocation_factor"]
        )
    if "co2_mass_lb_adjusted" in df.columns:
        df["co2_mass_lb_for_electricity_adjusted"] = (
            df["co2_mass_lb_adjusted"] * df["electric_allocation_factor"]
        )

    if "ch4_mass_lb" in df.columns:
        df["ch4_mass_lb_for_electricity"] = (
            df["ch4_mass_lb"] * df["electric_allocation_factor"]
        )
    if "ch4_mass_lb_adjusted" in df.columns:
        df["ch4_mass_lb_for_electricity_adjusted"] = (
            df["ch4_mass_lb_adjusted"] * df["electric_allocation_factor"]
        )

    if "n2o_mass_lb" in df.columns:
        df["n2o_mass_lb_for_electricity"] = (
            df["n2o_mass_lb"] * df["electric_allocation_factor"]
        )
    if "n2o_mass_lb_adjusted" in df.columns:
        df["n2o_mass_lb_for_electricity_adjusted"] = (
            df["n2o_mass_lb_adjusted"] * df["electric_allocation_factor"]
        )

    if "nox_mass_lb" in df.columns:
        df["nox_mass_lb_for_electricity"] = (
            df["nox_mass_lb"] * df["electric_allocation_factor"]
        )
    if "nox_mass_lb_adjusted" in df.columns:
        df["nox_mass_lb_for_electricity_adjusted"] = (
            df["nox_mass_lb_adjusted"] * df["electric_allocation_factor"]
        )

    if "so2_mass_lb" in df.columns:
        df["so2_mass_lb_for_electricity"] = (
            df["so2_mass_lb"] * df["electric_allocation_factor"]
        )
    if "so2_mass_lb_adjusted" in df.columns:
        df["so2_mass_lb_for_electricity_adjusted"] = (
            df["so2_mass_lb_adjusted"] * df["electric_allocation_factor"]
        )

    df = df.drop(columns=["electric_allocation_factor"])

    validation.test_chp_allocation(df)

    return df


def calculate_electric_allocation_factor(df):
    """
    Calculates an electric allocation factor for CHP plants based on the formula in the eGRID2020 technical guide.

    Requires a dataframe with the following columns: net_generation_mwh, fuel_consumed_mmbtu, fuel_consumed_for_electricity_mmbtu
    """

    mwh_to_mmbtu = 3.412142

    # calculate the useful thermal output
    # 0.8 is an assumed efficiency factor used by eGRID
    df["useful_thermal_output"] = 0.8 * (
        df["fuel_consumed_mmbtu"] - df["fuel_consumed_for_electricity_mmbtu"]
    )

    # convert generation to mmbtu
    df["generation_mmbtu"] = df["net_generation_mwh"] * mwh_to_mmbtu

    # calculate the electric allocation factor
    # 0.75 is an assumed efficiency factor used by eGRID
    df["electric_allocation_factor"] = df["generation_mmbtu"] / (
        df["generation_mmbtu"] + (0.75 * df["useful_thermal_output"])
    )

    # if the allocation factor < 0, set to zero
    df.loc[df["electric_allocation_factor"] < 0, "electric_allocation_factor"] = 0
    # if the allocation factor > 1, set to one
    df.loc[df["electric_allocation_factor"] > 1, "electric_allocation_factor"] = 1
    # fill any missing factors with 1
    df["electric_allocation_factor"] = df["electric_allocation_factor"].fillna(1)

    # remove intermediate columns
    df = df.drop(columns=["useful_thermal_output", "generation_mmbtu"])

    return df


def adjust_emissions_for_biomass(df):
    """Creates a new adjusted co2 emissions column that sets any biomass emissions to zero."""

    # create a column for adjusted biomass emissions, setting these emissions to zero
    biomass_fuels = [
        "AB",
        "BG",
        "BLQ",
        "DG",
        "LFG",
        "MSB",
        "OBG",
        "OBL",
        "OBS",
        "SLW",
        "WDL",
        "WDS",
    ]

    # CO2: adjust emissions for co2 for all biomass generators
    if "co2_mass_lb" in df.columns:
        df["co2_mass_lb_adjusted"] = df["co2_mass_lb"]
        df.loc[df["energy_source_code"].isin(biomass_fuels), "co2_mass_lb_adjusted"] = 0

    # CH4: for landfill gas (LFG), all other emissions are set to zero
    # this assumes that the gas would have been flared anyway if not used for electricity generation
    if "ch4_mass_lb" in df.columns:
        df["ch4_mass_lb_adjusted"] = df["ch4_mass_lb"]
        df.loc[df["energy_source_code"] == "LFG", "ch4_mass_lb_adjusted"] = 0

    # N2O: LFG plants set to zero
    if "n2o_mass_lb" in df.columns:
        df["n2o_mass_lb_adjusted"] = df["n2o_mass_lb"]
        df.loc[df["energy_source_code"] == "LFG", "n2o_mass_lb_adjusted"] = 0

    # NOX: assigned an adjusted value
    # this value is based on using NOx emissions from flaring as a baseline, and subtracting this from the actual emissions
    # to prevent negative emissions, we set the value = 0 if negative
    if "nox_mass_lb" in df.columns:
        df["nox_mass_lb_adjusted"] = df["nox_mass_lb"]
        df.loc[df["energy_source_code"] == "LFG", "nox_mass_lb_adjusted"] = df.loc[
            df["energy_source_code"] == "LFG", "nox_mass_lb_adjusted"
        ] - (df.loc[df["energy_source_code"] == "LFG", "fuel_consumed_mmbtu"] * 0.078)
        df.loc[df["nox_mass_lb_adjusted"] < 0, "nox_mass_lb_adjusted"] = 0

    # SO2: LFG plants set to zero
    if "so2_mass_lb" in df.columns:
        df["so2_mass_lb_adjusted"] = df["so2_mass_lb"]
        df.loc[df["energy_source_code"] == "LFG", "so2_mass_lb_adjusted"] = 0

    return df


def calculate_co2e_mass(df, year, gwp_horizon=100, ar5_climate_carbon_feedback=True):
    """
    Calculate CO2-equivalent emissions from CO2, CH4, and N2O. This is done
    by choosing one of the IPCC's emission factors for CH4 and N2O.


    If the `fuel_consumed_for_electricity_units` column is available, we also
    compute the adjusted emissions.
    """
    df_gwp = load_data.load_ipcc_gwp()

    # use the most recent AR that was available in the given year
    ipcc_version = df_gwp.loc[df_gwp["year"] <= year, "year"].max()

    # use the most recent AR that was available in the given year
    most_recent_AR_year = df_gwp.loc[df_gwp["year"] <= year, "year"].max()

    # identify the AR
    ipcc_version = list(
        df_gwp.loc[df_gwp["year"] == most_recent_AR_year, "ipcc_version"].unique()
    )
    if len(ipcc_version) > 1:
        if "AR5" in ipcc_version and ar5_climate_carbon_feedback:
            ipcc_version = "AR5_cc"
        elif "AR5" in ipcc_version and not ar5_climate_carbon_feedback:
            ipcc_version = "AR5_cc"
    else:
        ipcc_version = ipcc_version[0]

    gwp_to_use = df_gwp[df_gwp.ipcc_version == ipcc_version]

    ch4_gwp = gwp_to_use.loc[
        (gwp_to_use.gwp_horizon == gwp_horizon) & (gwp_to_use.gas == "ch4"),
        "gwp",
    ].item()
    n2o_gwp = gwp_to_use.loc[
        (gwp_to_use.gwp_horizon == gwp_horizon) & (gwp_to_use.gas == "n2o"),
        "gwp",
    ].item()

    # fill missing ch4 and n2o with zero so that the calculation works for geothermal plants
    # don't fill co2 so that if the data actually are misisng, a missing value is also returned
    df["co2e_mass_lb"] = (
        df["co2_mass_lb"]
        + (ch4_gwp * df["ch4_mass_lb"].fillna(0))
        + (n2o_gwp * df["n2o_mass_lb"].fillna(0))
    )

    if "co2_mass_lb_adjusted" in df:
        df["co2e_mass_lb_adjusted"] = (
            df["co2_mass_lb_adjusted"]
            + (ch4_gwp * df["ch4_mass_lb_adjusted"].fillna(0))
            + (n2o_gwp * df["n2o_mass_lb_adjusted"].fillna(0))
        )
    if "co2_mass_lb_for_electricity" in df:
        df["co2e_mass_lb_for_electricity"] = (
            df["co2_mass_lb_for_electricity"]
            + (ch4_gwp * df["ch4_mass_lb_for_electricity"].fillna(0))
            + (n2o_gwp * df["n2o_mass_lb_for_electricity"].fillna(0))
        )
    if "co2_mass_lb_for_electricity_adjusted" in df:
        df["co2e_mass_lb_for_electricity_adjusted"] = (
            df["co2_mass_lb_for_electricity_adjusted"]
            + (ch4_gwp * df["ch4_mass_lb_for_electricity_adjusted"].fillna(0))
            + (n2o_gwp * df["n2o_mass_lb_for_electricity_adjusted"].fillna(0))
        )

    return df


def calculate_nox_from_fuel_consumption(
    gen_fuel_allocated: pd.DataFrame, pudl_out, year
) -> pd.DataFrame:
    """
    Calculate NOx emissions from fuel consumption data.

    Apply emission rates in the following order based on availability:
       1. Month- and generator-specific uncontrolled NOx emission factors based on boiler design parameters of all associated boilers and heat content of consumed fuels
       2. Season- and generator-specific controlled NOx emissions factors based on boiler-specific NOx control equipment in operation.

    """

    # calculate uncontrolled nox emission factors based on boiler design parameters
    uncontrolled_nox_factors = calculate_generator_nox_ef_per_unit_from_boiler_type(
        gen_fuel_allocated, year, pudl_out
    )
    uncontrolled_nox_factors = convert_ef_to_lb_per_mmbtu(
        uncontrolled_nox_factors, pudl_out, "nox"
    )

    # merge nox efs into the gen_fuel_allocated
    gen_fuel_allocated = gen_fuel_allocated.merge(
        uncontrolled_nox_factors,
        how="left",
        on=[
            "report_date",
            "plant_id_eia",
            "energy_source_code",
            "prime_mover_code",
            "generator_id",
        ],
        validate="m:1",
    )
    # raise a warning if we are missing emission factors for any non-zero fuel consumption from non-clean fuels
    missing_ef = gen_fuel_allocated[
        gen_fuel_allocated["nox_ef_lb_per_mmbtu"].isna()
        & ~gen_fuel_allocated["fuel_consumed_mmbtu"].isna()
        & ~gen_fuel_allocated["energy_source_code"].isin(CLEAN_FUELS)
    ]
    if len(missing_ef) > 0:
        print("WARNING: NOx emission factors are missing for the following records")
        print("Missing factors for FC prime movers are currently expected")
        print(
            missing_ef[
                [
                    "report_date",
                    "plant_id_eia",
                    "energy_source_code",
                    "prime_mover_code",
                    "generator_id",
                ]
            ].drop_duplicates()
        )
    gen_fuel_allocated["nox_mass_lb"] = (
        gen_fuel_allocated["fuel_consumed_mmbtu"]
        * gen_fuel_allocated["nox_ef_lb_per_mmbtu"]
    )

    # calculate the controlled nox rates
    controlled_nox_factors = calculate_generator_specific_controlled_nox_rates(year)

    # merge the controlled nox rates into gen_fuel_allocated
    gen_fuel_allocated = gen_fuel_allocated.merge(
        controlled_nox_factors,
        how="left",
        on=["plant_id_eia", "generator_id"],
        validate="m:1",
    )
    # calculate the controlled nox emissions based on the month
    gen_fuel_allocated = gen_fuel_allocated.assign(
        controlled_nox_mass_lb=lambda x: np.where(
            ((x.report_date.dt.month >= 5) & (x.report_date.dt.month <= 9)),
            x.fuel_consumed_mmbtu * x.controlled_ozone_season_nox_ef_lb_per_mmbtu,
            x.fuel_consumed_mmbtu * x.controlled_non_ozone_season_nox_ef_lb_per_mmbtu,
        )
    )
    # if there were not season-specific rates, fill in using the annual rate if available
    gen_fuel_allocated["controlled_nox_mass_lb"] = gen_fuel_allocated[
        "controlled_nox_mass_lb"
    ].fillna(
        gen_fuel_allocated["fuel_consumed_mmbtu"]
        * gen_fuel_allocated["controlled_annual_nox_ef_lb_per_mmbtu"]
    )
    # update the emision total using the controlled mass if available
    gen_fuel_allocated["nox_mass_lb"].update(
        gen_fuel_allocated["controlled_nox_mass_lb"]
    )

    # remove intermediate columns
    gen_fuel_allocated = gen_fuel_allocated.drop(
        columns=[
            "nox_ef_lb_per_mmbtu",
            "controlled_annual_nox_ef_lb_per_mmbtu",
            "controlled_ozone_season_nox_ef_lb_per_mmbtu",
            "controlled_non_ozone_season_nox_ef_lb_per_mmbtu",
            "controlled_nox_mass_lb",
        ]
    )

    return gen_fuel_allocated


def calculate_generator_nox_ef_per_unit_from_boiler_type(
    gen_fuel_allocated, year, pudl_out
):
    """Calculates a generator-specific Nox emission factor per unit fuel based on boiler firing type

    If a generator has multiple boilers, average the emission factor of all boilers
    """

    # get a dataframe with all unique generator-pm-esc combinations for emitting energy source types with data reported
    gen_keys_for_nox = gen_fuel_allocated.copy()[
        ~gen_fuel_allocated["fuel_consumed_mmbtu"].isna()
    ]
    gen_keys_for_nox = gen_keys_for_nox[
        [
            "report_date",
            "plant_id_eia",
            "generator_id",
            "prime_mover_code",
            "energy_source_code",
        ]
    ].drop_duplicates()
    gen_keys_for_nox = gen_keys_for_nox[
        ~gen_keys_for_nox["energy_source_code"].isin(CLEAN_FUELS)
    ]

    # load emission factors
    nox_emission_factors = load_data.load_nox_emission_factors()
    # remove duplicate factors
    nox_emission_factors = nox_emission_factors.drop_duplicates(
        subset=[
            "prime_mover_code",
            "energy_source_code",
            "boiler_bottom_type",
            "boiler_firing_type",
        ]
    )

    # load the boiler firing type info
    boiler_firing_type = load_boiler_firing_type(year)

    # identify the boiler firing type for each generator
    boiler_generator_assn = pudl_out.bga_eia860()
    # associate each boiler record with generator_id s
    boiler_firing_type = boiler_firing_type.merge(
        boiler_generator_assn[["plant_id_eia", "boiler_id", "generator_id"]],
        how="left",
        on=["plant_id_eia", "boiler_id"],
    )

    # merge the gen keys with the boiler firing types
    gen_nox_factors = gen_keys_for_nox.merge(
        boiler_firing_type,
        how="left",
        on=["plant_id_eia", "generator_id"],
        validate="m:m",
    )

    # merge in the emission factors for spedcific boiler types
    gen_nox_factors = gen_nox_factors.merge(
        nox_emission_factors,
        how="left",
        on=[
            "prime_mover_code",
            "energy_source_code",
            "boiler_bottom_type",
            "boiler_firing_type",
        ],
        validate="m:1",
    )

    # fill in geotype-specific geothermal emission factors
    if gen_nox_factors["energy_source_code"].str.contains("GEO").any():
        gen_nox_factors = add_geothermal_emission_factors(
            gen_nox_factors,
            year,
            include_co2=False,
            include_nox=True,
            include_so2=False,
        )
        gen_nox_factors.loc[
            gen_nox_factors["energy_source_code"] == "GEO", "emission_factor"
        ] = gen_nox_factors.loc[
            gen_nox_factors["energy_source_code"] == "GEO", "nox_lb_per_mmbtu"
        ]
        gen_nox_factors.loc[
            gen_nox_factors["energy_source_code"] == "GEO", "emission_factor_numerator"
        ] = "lb"
        gen_nox_factors.loc[
            gen_nox_factors["energy_source_code"] == "GEO",
            "emission_factor_denominator",
        ] = "mmbtu"
        gen_nox_factors = gen_nox_factors.drop(columns="nox_lb_per_mmbtu")

    # identify missing emission factors and replace with PM-fuel factors if available
    missing_nox_efs = (
        gen_nox_factors.loc[
            gen_nox_factors["emission_factor"].isna(),
            [
                "prime_mover_code",
                "energy_source_code",
                "boiler_bottom_type",
                "boiler_firing_type",
            ],
        ]
        .drop_duplicates()
        .sort_values(
            by=[
                "energy_source_code",
                "prime_mover_code",
                "boiler_firing_type",
                "boiler_bottom_type",
            ]
        )
    )
    if len(missing_nox_efs) > 0:
        print(" ")
        print(
            "WARNING: NOx emission factors are missing for the following boiler types. A prime mover-fuel level factor will be used if available."
        )
        print("Missing factors for FC prime movers are currently expected")
        print(missing_nox_efs)
        print(" ")
    gen_nox_factors = fill_missing_factors_based_on_pm_fuel(
        nox_emission_factors, gen_nox_factors
    )

    # identify missing emission factors and replace with zeros
    missing_nox_efs = (
        gen_nox_factors.loc[
            gen_nox_factors["emission_factor"].isna(),
            [
                "prime_mover_code",
                "energy_source_code",
                "boiler_bottom_type",
                "boiler_firing_type",
            ],
        ]
        .drop_duplicates()
        .sort_values(
            by=[
                "energy_source_code",
                "prime_mover_code",
                "boiler_firing_type",
                "boiler_bottom_type",
            ]
        )
    )
    if len(missing_nox_efs) > 0:
        print(" ")
        print(
            "WARNING: After filling with PM-fuel factors, NOx emission factors are still missing for the following boiler types. An emission factor of zero will be used for these boilers."
        )
        print("Missing factors for FC prime movers are currently expected")
        print(missing_nox_efs)
        print(" ")
    gen_nox_factors["emission_factor"] = gen_nox_factors["emission_factor"].fillna(0)

    # average the emission factors for all boilers associated with each generator
    gen_nox_factors = (
        gen_nox_factors.groupby(
            [
                "report_date",
                "plant_id_eia",
                "generator_id",
                "prime_mover_code",
                "energy_source_code",
                "emission_factor_denominator",
            ],
            dropna=False,
        )["emission_factor"]
        .mean()
        .reset_index()
    )

    return gen_nox_factors


def load_boiler_firing_type(year):

    boiler_design_parameters_eia860 = load_data.load_boiler_design_parameters_eia860(
        year
    )

    firing_type_description = {
        "CB": "CELLBURNER",
        "CY": "CYCLONE",
        "DB": "DUCTBURNER",
        "FB": "FLUIDIZED",
        "SS": "STOKER",
        "TF": "TANGENTIAL",
        "VF": "VERTICAL",
        "WF": "WALL",
        "OT": "OTHER",
    }

    # only keep boilers that are operational
    boiler_firing_type = boiler_design_parameters_eia860.copy()[
        boiler_design_parameters_eia860["operational_status"] == "OP"
    ]

    boiler_firing_type["boiler_firing_type"] = boiler_firing_type["firing_type_1"].map(
        firing_type_description
    )

    boiler_firing_type["boiler_bottom_type"] = boiler_firing_type[
        "boiler_bottom_type"
    ].replace({"D": "DRY", "W": "WET"})

    boiler_firing_type = boiler_firing_type[
        ["plant_id_eia", "boiler_id", "boiler_bottom_type", "boiler_firing_type"]
    ].dropna(subset=["boiler_bottom_type", "boiler_firing_type"], thresh=1)

    return boiler_firing_type


def fill_missing_factors_based_on_pm_fuel(emission_factors, gen_factors):
    """If boiler firing type information is not available, fill emission factors based on the PM-fuel minimum factor.

    The minimum factor for a PM-fuel grouping is used to be conservative, and is consistent with eGRID methodology,

    Args:
        emissions_factors: dataframe containing boiler-firing type specific NOx or SO2 emission factors.
        gen_factors: gen_fuel_allocated into which boiler-specific factors have already been merged
    Returns:
        gen_factors with missing factors filled if available PM-fuel available"""
    # identify the most conservative  emission factor for each PM-fuel combo
    pm_fuel_factors = (
        emission_factors[emission_factors["emission_factor_denominator"] != "mmbtu"]
        .groupby(
            [
                "energy_source_code",
                "prime_mover_code",
                "emission_factor_numerator",
                "emission_factor_denominator",
            ]
        )["emission_factor"]
        .min()
        .reset_index()
    )

    # merge the pm_fuel factors in and use them to fill any missing boiler-specific factors
    gen_factors = gen_factors.merge(
        pm_fuel_factors,
        how="left",
        on=["energy_source_code", "prime_mover_code"],
        validate="m:1",
        suffixes=(None, "_pm_fuel"),
    )
    for col in [
        "emission_factor",
        "emission_factor_numerator",
        "emission_factor_denominator",
    ]:
        gen_factors[col] = gen_factors[col].fillna(gen_factors[f"{col}_pm_fuel"])
        gen_factors = gen_factors.drop(columns=f"{col}_pm_fuel")

    return gen_factors


def convert_ef_to_lb_per_mmbtu(gen_emission_factors, pudl_out, pollutant):

    # get the reported fuel heat content values from EIA-923
    (
        plant_specific_fuel_heat_content,
        national_avg_fuel_heat_content,
        annual_avg_fuel_heat_content,
    ) = return_monthly_plant_fuel_heat_content(pudl_out)

    # merge in plant pm specific fuel heat content values
    gen_emission_factors = gen_emission_factors.merge(
        plant_specific_fuel_heat_content,
        how="left",
        on=["report_date", "plant_id_eia", "energy_source_code", "prime_mover_code"],
        validate="m:1",
    )
    # merge in national monthly average fuel heat content values and use to fill missing values
    gen_emission_factors = gen_emission_factors.merge(
        national_avg_fuel_heat_content,
        how="left",
        on=[
            "report_date",
            "energy_source_code",
        ],
        validate="m:1",
        suffixes=(None, "_national"),
    )
    gen_emission_factors["fuel_mmbtu_per_unit"] = gen_emission_factors[
        "fuel_mmbtu_per_unit"
    ].fillna(gen_emission_factors["fuel_mmbtu_per_unit_national"])
    # merge in annual average fuel heat content and use to fill missing values
    gen_emission_factors = gen_emission_factors.merge(
        annual_avg_fuel_heat_content,
        how="left",
        on=[
            "energy_source_code",
        ],
        validate="m:1",
        suffixes=(None, "_annual"),
    )
    gen_emission_factors["fuel_mmbtu_per_unit"] = gen_emission_factors[
        "fuel_mmbtu_per_unit"
    ].fillna(gen_emission_factors["fuel_mmbtu_per_unit_annual"])

    # check to make sure that we have fuel content data for all plants that need it
    missing_fuel_content = gen_emission_factors[
        gen_emission_factors["fuel_mmbtu_per_unit"].isna()
        & (gen_emission_factors["emission_factor_denominator"] != "mmbtu")
    ]
    if len(missing_fuel_content) > 0:
        print(
            f"WARNING: The heat content for the following fuels is missing and NOx emissions will not be calculated for these fuel:{list(missing_fuel_content.energy_source_code.unique())}"
        )

    # convert emission factors from lb per unit to lb per mmbtu if the factor is not already in units of lb/mmbtu
    if pollutant == "nox":
        gen_emission_factors = gen_emission_factors.assign(
            nox_ef_lb_per_mmbtu=lambda x: np.where(
                (x.emission_factor_denominator == "mmbtu"),
                x.emission_factor,
                (x.emission_factor / x.fuel_mmbtu_per_unit),
            )
        )
    elif pollutant == "so2":
        gen_emission_factors = gen_emission_factors.assign(
            so2_ef_lb_per_mmbtu=lambda x: np.where(
                (x.emission_factor_denominator == "mmbtu"),
                x.emission_factor,
                (x.emission_factor / x.fuel_mmbtu_per_unit),
            )
        )
    else:
        raise UserWarning(
            f"arg `pollutant` must be 'nox' or 'so2'. You specified '{pollutant}'"
        )

    # drop intermediate columns
    gen_emission_factors = gen_emission_factors.drop(
        columns=[
            "emission_factor_denominator",
            "emission_factor",
            "fuel_mmbtu_per_unit",
            "fuel_mmbtu_per_unit_national",
            "fuel_mmbtu_per_unit_annual",
        ]
    )

    return gen_emission_factors


def return_monthly_plant_fuel_heat_content(pudl_out):
    # load information about the monthly heat input of fuels
    plant_specific_fuel_heat_content = (
        pudl_out.gf_eia923()
        .loc[
            :,
            [
                "plant_id_eia",
                "energy_source_code",
                "prime_mover_code",
                "report_date",
                "fuel_mmbtu_per_unit",
            ],
        ]
        .pipe(
            distribute_annually_reported_data_to_months_if_annual,
            key_columns=["plant_id_eia", "energy_source_code", "prime_mover_code"],
            data_column_name="fuel_mmbtu_per_unit",
            freq="MS",
        )
    )
    plant_specific_fuel_heat_content = plant_specific_fuel_heat_content[
        ~plant_specific_fuel_heat_content["energy_source_code"].isin(CLEAN_FUELS)
    ]

    # replace zero heat content with missing values
    plant_specific_fuel_heat_content[
        "fuel_mmbtu_per_unit"
    ] = plant_specific_fuel_heat_content["fuel_mmbtu_per_unit"].replace(0, np.NaN)
    plant_specific_fuel_heat_content[
        "fuel_mmbtu_per_unit"
    ] = plant_specific_fuel_heat_content["fuel_mmbtu_per_unit"].replace(np.inf, np.NaN)

    # calculate the average monthly heat content for a fuel
    national_avg_fuel_heat_content = (
        plant_specific_fuel_heat_content.drop(columns=["plant_id_eia"])
        .groupby(["energy_source_code", "report_date"], dropna=False)
        .mean()
        .reset_index()
    )

    annual_avg_fuel_heat_content = (
        national_avg_fuel_heat_content.groupby(["energy_source_code"], dropna=False)
        .mean()
        .reset_index()
    )

    # change the report date columns back to datetimes
    plant_specific_fuel_heat_content["report_date"] = pd.to_datetime(
        plant_specific_fuel_heat_content["report_date"]
    )
    national_avg_fuel_heat_content["report_date"] = pd.to_datetime(
        national_avg_fuel_heat_content["report_date"]
    )

    return (
        plant_specific_fuel_heat_content,
        national_avg_fuel_heat_content,
        annual_avg_fuel_heat_content,
    )


def calculate_unit_specific_controlled_nox_rates(year):
    nox_rates = load_controlled_nox_emission_rates(year)
    nox_rates = calculate_non_ozone_season_nox_rate(nox_rates)
    weighted_nox_rates = calculate_weighted_nox_rates(
        year, nox_rates, "emissions_unit_id_epa"
    )

    return weighted_nox_rates


def calculate_boiler_specific_controlled_nox_rates(year):
    nox_rates = load_controlled_nox_emission_rates(year)
    nox_rates = calculate_non_ozone_season_nox_rate(nox_rates)
    weighted_nox_rates = calculate_weighted_nox_rates(year, nox_rates, "boiler_id")

    return weighted_nox_rates


def calculate_generator_specific_controlled_nox_rates(year):
    nox_rates = load_controlled_nox_emission_rates(year)
    nox_rates = calculate_non_ozone_season_nox_rate(nox_rates)
    weighted_nox_rates = calculate_weighted_nox_rates(year, nox_rates, "generator_id")

    return weighted_nox_rates


def load_controlled_nox_emission_rates(year):
    # load the emissions control data
    emissions_controls_eia923 = load_data.load_emissions_controls_eia923(year)

    # create a dataframe that contains only NOx emission data for operating control equipment
    nox_rates = emissions_controls_eia923.dropna(
        axis="index",
        how="all",
        subset=[
            "annual_nox_emission_rate_lb_per_mmbtu",
            "ozone_season_nox_emission_rate_lb_per_mmbtu",
        ],
    )
    nox_rates = nox_rates[nox_rates["operational_status"] == "OP"]
    nox_rates = nox_rates[
        [
            "plant_id_eia",
            "nox_control_id",
            "pm_control_id",
            "so2_control_id",
            "hg_control_id",
            "hours_in_service",
            "annual_nox_emission_rate_lb_per_mmbtu",
            "ozone_season_nox_emission_rate_lb_per_mmbtu",
        ]
    ]
    nox_rates = nox_rates.rename(
        columns={
            "annual_nox_emission_rate_lb_per_mmbtu": "controlled_annual_nox_ef_lb_per_mmbtu",
            "ozone_season_nox_emission_rate_lb_per_mmbtu": "controlled_ozone_season_nox_ef_lb_per_mmbtu",
        }
    )

    return nox_rates


def calculate_weighted_nox_rates(year, nox_rates, aggregation_level):
<<<<<<< HEAD
    """Aggregates nox rate data from nox_control_id to boiler_id, generator_id, or emissions_unit_id_epa"""
    # load the association tables
    boiler_nox_association_eia860 = load_data.load_boiler_nox_association_eia860(year)
=======
    """Aggregates nox rate data from nox_control_id to boiler_id, generator_id, or unitid"""
>>>>>>> 82377f74

    nox_rates = associate_control_ids_with_boiler_id(
        nox_rates,
        year,
        pollutant="nox",
    )

    if aggregation_level == "generator_id":
        boiler_generator_assn = load_data.initialize_pudl_out(year).bga_eia860()
        # associate a generator_id with each record
        nox_rates = nox_rates.merge(
            boiler_generator_assn[["plant_id_eia", "boiler_id", "generator_id"]],
            how="left",
            on=["plant_id_eia", "boiler_id"],
            validate="m:m",
        )
    elif aggregation_level == "emissions_unit_id_epa":
        # load subplant crosswalk and map boiler-generator associations
        unit_boiler_assn = load_data.load_unit_to_boiler_associations(year)
        # associate a emissions_unit_id_epa with each record
        nox_rates = nox_rates.merge(
            unit_boiler_assn,
            how="left",
            on=["plant_id_eia", "boiler_id"],
            validate="m:m",
        )

    # calculate a weighted average for each boiler or generator
    weighted_nox_rates = calculate_weighted_averages(
        nox_rates,
        groupby_columns=["plant_id_eia", aggregation_level],
        data_cols=[
            "controlled_annual_nox_ef_lb_per_mmbtu",
            "controlled_ozone_season_nox_ef_lb_per_mmbtu",
            "controlled_non_ozone_season_nox_ef_lb_per_mmbtu",
        ],
        weight_col="hours_in_service",
    )
    return weighted_nox_rates


def associate_control_ids_with_boiler_id(df, year, pollutant):
    """Associates emission control ids with boiler_id.

    Because some emission control data is missing a corresponding control id for that pollutant,
    this function attempts to use all control ids to associate each obervation with a boiler id,
    in the order specified by `id_order`
    """

    all_pollutants = ["pm", "so2", "nox", "hg"]
    # reorder the pollutant list to make the primary pollutant first
    all_pollutants.remove(pollutant)
    pollutant_order = [pollutant] + all_pollutants

    counter = 1

    for pol in pollutant_order:
        # if this is the first time through the loop
        if counter == 1:
            # load the association table and rename the boiler id column to specify which table it came from
            boiler_association_eia860 = (
                load_data.load_boiler_control_id_association_eia860(year, pol)
            )

            df = df.merge(
                boiler_association_eia860[
                    [
                        "plant_id_eia",
                        f"{pol}_control_id",
                        f"boiler_id",
                    ]
                ],
                how="left",
                on=["plant_id_eia", f"{pol}_control_id"],
                validate="m:m",
            )
            counter += 1
        else:
            # split out the data that is still missing a boiler_id
            missing_boiler_id = df[
                df["boiler_id"].isna() & ~df[f"{pol}_control_id"].isna()
            ].drop(columns=["boiler_id"])
            # remove this data from the original dataframe
            df = df[~(df["boiler_id"].isna() & ~df[f"{pol}_control_id"].isna())]

            # load the association for the new pol
            boiler_association_eia860 = (
                load_data.load_boiler_control_id_association_eia860(year, pol)
            )

            missing_boiler_id = missing_boiler_id.merge(
                boiler_association_eia860[
                    [
                        "plant_id_eia",
                        f"{pol}_control_id",
                        f"boiler_id",
                    ]
                ],
                how="left",
                on=["plant_id_eia", f"{pol}_control_id"],
                validate="m:m",
            )
            # add this data back to the original dataframe
            df = pd.concat([df, missing_boiler_id], axis=0)

    # if there are any missing boiler_ids, fill using the nox_control_id, which is likely to match a boiler
    df["boiler_id"] = df["boiler_id"].fillna(df[f"{pollutant}_control_id"])

    return df


def calculate_weighted_averages(df, groupby_columns, data_cols, weight_col):
    """helper function for calculating weighted averages of one or more columns in a dataframe."""
    wa = df.copy()
    for data_col in data_cols:
        wa[f"{data_col}_data_times_weight"] = wa[data_col] * wa[weight_col]
        wa[f"{data_col}_weight_where_notnull"] = wa[weight_col] * pd.notnull(
            wa[data_col]
        )
    g = wa.groupby(groupby_columns, dropna=False)
    result = pd.DataFrame()
    for data_col in data_cols:
        result[data_col] = (
            g[f"{data_col}_data_times_weight"].sum()
            / g[f"{data_col}_weight_where_notnull"].sum()
        )
    if result.index.empty:
        for col in groupby_columns:
            result[col] = ""
    else:
        result = result.reset_index()

    return result


def calculate_non_ozone_season_nox_rate(weighted_nox_rates):
    annual_col = "controlled_annual_nox_ef_lb_per_mmbtu"
    oz_col = "controlled_ozone_season_nox_ef_lb_per_mmbtu"
    non_oz_col = "controlled_non_ozone_season_nox_ef_lb_per_mmbtu"

    # ozone season is May - Sept (5 months).
    # To get the average emission rate for the 7 non-ozone season months, we assume similar operation across all months
    # annual_avg = [(5* oz_avg) + (7 * non_oz_avg)] / 12
    weighted_nox_rates[non_oz_col] = (
        (12 * weighted_nox_rates[annual_col]) - (5 * weighted_nox_rates[oz_col])
    ) / 7

    # if there are any rates that we calculate as negative, replace with zero
    weighted_nox_rates.loc[weighted_nox_rates[non_oz_col] < 0, non_oz_col] = 0

    return weighted_nox_rates


def calculate_so2_from_fuel_consumption(gen_fuel_allocated, pudl_out, year):
    """
    Calculate SO2 emissions from fuel consumption data.

    Apply emission rates in the following order based on availability:
       1. Month- and generator-specific uncontrolled SO2 emission factors based on boiler design parameters of all associated boilers and heat content of consumed fuels
       2. Adjust SO2 emissions using boiler-specific SO2 removal efficiencies if available. Otherwise, assume SO2 emissions are uncontrolled.

    """

    # load uncontrolled emission factors
    uncontrolled_so2_factors = calculate_generator_so2_ef_per_unit_from_boiler_type(
        gen_fuel_allocated, year, pudl_out
    )

    # adjust for sulfur content
    uncontrolled_so2_factors = adjust_so2_efs_for_fuel_sulfur_content(
        uncontrolled_so2_factors, pudl_out
    )

    # convert to mmbtu
    uncontrolled_so2_factors = convert_ef_to_lb_per_mmbtu(
        uncontrolled_so2_factors, pudl_out, "so2"
    )

    # merge so2 efs into the gen_fuel_allocated
    gen_fuel_allocated = gen_fuel_allocated.merge(
        uncontrolled_so2_factors,
        how="left",
        on=[
            "report_date",
            "plant_id_eia",
            "energy_source_code",
            "prime_mover_code",
            "generator_id",
        ],
        validate="m:1",
    )
    # raise a warning if we are missing emission factors for any non-zero fuel consumption from non-clean fuels
    missing_ef = gen_fuel_allocated[
        gen_fuel_allocated["so2_ef_lb_per_mmbtu"].isna()
        & ~gen_fuel_allocated["fuel_consumed_mmbtu"].isna()
        & ~gen_fuel_allocated["energy_source_code"].isin(CLEAN_FUELS)
    ]
    if len(missing_ef) > 0:
        print("WARNING: SO2 emission factors are missing for the above records")
        print("Missing factors for FC prime movers are currently expected")
        print(
            missing_ef[
                [
                    "report_date",
                    "plant_id_eia",
                    "energy_source_code",
                    "prime_mover_code",
                    "generator_id",
                ]
            ].drop_duplicates()
        )
    gen_fuel_allocated["so2_mass_lb"] = (
        gen_fuel_allocated["fuel_consumed_mmbtu"]
        * gen_fuel_allocated["so2_ef_lb_per_mmbtu"]
    )

    # load so2 removal efficiency information
    so2_control_efficiency = load_so2_control_efficiencies(year)
    so2_control_efficiency = calculate_weighted_so2_control_efficiency(
        year, so2_control_efficiency, "generator_id"
    )

    # calculate the controlled so2 emissions
    gen_fuel_allocated = gen_fuel_allocated.merge(
        so2_control_efficiency,
        how="left",
        on=["plant_id_eia", "generator_id"],
        validate="m:1",
    )
    # assume all other generators have uncontrolled emissions
    gen_fuel_allocated["so2_removal_efficiency_annual"] = gen_fuel_allocated[
        "so2_removal_efficiency_annual"
    ].fillna(0)

    # calculate controlled so2 emissions
    gen_fuel_allocated["so2_mass_lb"] = gen_fuel_allocated["so2_mass_lb"] * (
        1 - gen_fuel_allocated["so2_removal_efficiency_annual"]
    )

    # remove intermediate columns
    gen_fuel_allocated = gen_fuel_allocated.drop(
        columns=[
            "so2_ef_lb_per_mmbtu",
            "so2_removal_efficiency_annual",
            "so2_removal_efficiency_at_full_load",
        ]
    )

    return gen_fuel_allocated


def calculate_generator_so2_ef_per_unit_from_boiler_type(
    gen_fuel_allocated, year, pudl_out
):
    """Calculates a generator-specific Nox emission factor per unit fuel based on boiler firing type

    If a generator has multiple boilers, average the emission factor of all boilers
    """

    # get a dataframe with all unique generator-pm-esc combinations for emitting energy source types with data reported
    gen_keys_for_so2 = gen_fuel_allocated.copy()[
        ~gen_fuel_allocated["fuel_consumed_mmbtu"].isna()
    ]
    gen_keys_for_so2 = gen_keys_for_so2[
        [
            "report_date",
            "plant_id_eia",
            "generator_id",
            "prime_mover_code",
            "energy_source_code",
        ]
    ].drop_duplicates()
    gen_keys_for_so2 = gen_keys_for_so2[
        ~gen_keys_for_so2["energy_source_code"].isin(CLEAN_FUELS)
    ]

    # load emission factors
    so2_emission_factors = load_data.load_so2_emission_factors()

    # load the boiler firing type info
    boiler_firing_type = load_boiler_firing_type(year)
    # drop the boiler bottom type data
    boiler_firing_type = boiler_firing_type.drop(columns="boiler_bottom_type")
    boiler_firing_type = boiler_firing_type.drop_duplicates()

    # identify the boiler firing type for each generator
    boiler_generator_assn = pudl_out.bga_eia860()
    # associate each boiler record with generator_id s
    boiler_firing_type = boiler_firing_type.merge(
        boiler_generator_assn[["plant_id_eia", "boiler_id", "generator_id"]],
        how="left",
        on=["plant_id_eia", "boiler_id"],
        validate="1:m",
    )

    # merge the gen keys with the boiler firing types
    gen_so2_factors = gen_keys_for_so2.merge(
        boiler_firing_type,
        how="left",
        on=["plant_id_eia", "generator_id"],
        validate="m:m",
    )

    # merge in the emission factors for specific boiler types
    gen_so2_factors = gen_so2_factors.merge(
        so2_emission_factors,
        how="left",
        on=[
            "prime_mover_code",
            "energy_source_code",
            "boiler_firing_type",
        ],
        validate="m:1",
    )

    # fill in geotype-specific geothermal emission factors
    if gen_so2_factors["energy_source_code"].str.contains("GEO").any():
        gen_so2_factors = add_geothermal_emission_factors(
            gen_so2_factors,
            year,
            include_co2=False,
            include_nox=False,
            include_so2=True,
        )
        gen_so2_factors.loc[
            gen_so2_factors["energy_source_code"] == "GEO", "emission_factor"
        ] = gen_so2_factors.loc[
            gen_so2_factors["energy_source_code"] == "GEO", "so2_lb_per_mmbtu"
        ]
        gen_so2_factors.loc[
            gen_so2_factors["energy_source_code"] == "GEO", "emission_factor_numerator"
        ] = "lb"
        gen_so2_factors.loc[
            gen_so2_factors["energy_source_code"] == "GEO",
            "emission_factor_denominator",
        ] = "mmbtu"
        gen_so2_factors.loc[
            gen_so2_factors["energy_source_code"] == "GEO", "multiply_by_sulfur_content"
        ] = 0
        gen_so2_factors = gen_so2_factors.drop(columns="so2_lb_per_mmbtu")

    # identify missing emission factors and replace with PM-fuel specific factors if available
    missing_so2_efs = (
        gen_so2_factors.loc[
            gen_so2_factors["emission_factor"].isna(),
            [
                "prime_mover_code",
                "energy_source_code",
                "boiler_firing_type",
            ],
        ]
        .drop_duplicates()
        .sort_values(
            by=[
                "energy_source_code",
                "prime_mover_code",
                "boiler_firing_type",
            ]
        )
    )
    if len(missing_so2_efs) > 0:
        print(" ")
        print(
            "WARNING: SO2 emission factors are missing for the following boiler types. A prime mover-fuel level factor will be used if available."
        )
        print("Missing factors for FC prime movers are currently expected")
        print(missing_so2_efs)
        print(" ")
    gen_so2_factors = fill_missing_factors_based_on_pm_fuel(
        so2_emission_factors, gen_so2_factors
    )

    # identify missing emission factors and replace with zeros
    missing_so2_efs = (
        gen_so2_factors.loc[
            gen_so2_factors["emission_factor"].isna(),
            [
                "prime_mover_code",
                "energy_source_code",
                "boiler_firing_type",
            ],
        ]
        .drop_duplicates()
        .sort_values(
            by=[
                "energy_source_code",
                "prime_mover_code",
                "boiler_firing_type",
            ]
        )
    )
    if len(missing_so2_efs) > 0:
        print(" ")
        print(
            "WARNING: SO2 emission factors are missing for the following boiler types. An emission factor of zero will be used for these boilers."
        )
        print("Missing factors for FC prime movers are currently expected")
        print(missing_so2_efs)
        print(" ")
    gen_so2_factors["emission_factor"] = gen_so2_factors["emission_factor"].fillna(0)
    gen_so2_factors["multiply_by_sulfur_content"] = gen_so2_factors[
        "multiply_by_sulfur_content"
    ].fillna(0)

    # average the emission factors for all boilers associated with each generator
    gen_so2_factors = (
        gen_so2_factors.groupby(
            [
                "report_date",
                "plant_id_eia",
                "generator_id",
                "prime_mover_code",
                "energy_source_code",
                "emission_factor_denominator",
                "multiply_by_sulfur_content",
            ],
            dropna=False,
        )["emission_factor"]
        .mean()
        .reset_index()
    )

    return gen_so2_factors


def return_monthly_plant_fuel_sulfur_content(pudl_out):
    """
    Returns the month specific, plant average sulfur content.

    Sulfur content values are on a 0-100 scale (e.g. 5.2% = 5.2)
    """
    plant_specific_fuel_sulfur_content = pudl_out.bf_eia923().loc[
        :,
        [
            "plant_id_eia",
            "boiler_id",
            "energy_source_code",
            "report_date",
            "fuel_consumed_units",
            "sulfur_content_pct",
        ],
    ]

    plant_specific_fuel_sulfur_content = plant_specific_fuel_sulfur_content[
        ~plant_specific_fuel_sulfur_content["energy_source_code"].isin(CLEAN_FUELS)
    ]

    # merge in the prime mover data
    plant_specific_fuel_sulfur_content = plant_specific_fuel_sulfur_content.merge(
        pd.read_sql("boilers_entity_eia", pudl_out.pudl_engine),
        how="left",
        on=["plant_id_eia", "boiler_id"],
        validate="m:1",
    )

    # calculate a weighted average for each  generator
    plant_specific_fuel_sulfur_content = calculate_weighted_averages(
        plant_specific_fuel_sulfur_content,
        groupby_columns=[
            "plant_id_eia",
            "energy_source_code",
            "prime_mover_code",
            "report_date",
        ],
        data_cols=[
            "sulfur_content_pct",
        ],
        weight_col="fuel_consumed_units",
    )

    # calculate the average monthly heat content for a fuel
    national_avg_fuel_sulfur_content = (
        plant_specific_fuel_sulfur_content.drop(columns=["plant_id_eia"])
        .groupby(["energy_source_code", "report_date"], dropna=False)
        .mean()
        .reset_index()
    )

    annual_avg_fuel_sulfur_content = (
        national_avg_fuel_sulfur_content.groupby(["energy_source_code"], dropna=False)
        .mean()
        .reset_index()
    )

    # change the report date columns back to datetimes
    plant_specific_fuel_sulfur_content["report_date"] = pd.to_datetime(
        plant_specific_fuel_sulfur_content["report_date"]
    )
    national_avg_fuel_sulfur_content["report_date"] = pd.to_datetime(
        national_avg_fuel_sulfur_content["report_date"]
    )

    plant_specific_fuel_sulfur_content

    return (
        plant_specific_fuel_sulfur_content,
        national_avg_fuel_sulfur_content,
        annual_avg_fuel_sulfur_content,
    )


def adjust_so2_efs_for_fuel_sulfur_content(uncontrolled_so2_factors, pudl_out):
    # multiply factors by sulfur content
    (
        plant_specific_fuel_sulfur_content,
        national_avg_fuel_sulfur_content,
        annual_avg_fuel_sulfur_content,
    ) = return_monthly_plant_fuel_sulfur_content(pudl_out)

    # merge in plant pm specific fuel sulfur content values
    uncontrolled_so2_factors = uncontrolled_so2_factors.merge(
        plant_specific_fuel_sulfur_content,
        how="left",
        on=["report_date", "plant_id_eia", "energy_source_code", "prime_mover_code"],
        validate="m:1",
    )
    # merge in national monthly average fuel sulfur content values and use to fill missing values
    uncontrolled_so2_factors = uncontrolled_so2_factors.merge(
        national_avg_fuel_sulfur_content,
        how="left",
        on=[
            "report_date",
            "energy_source_code",
        ],
        validate="m:1",
        suffixes=(None, "_national"),
    )
    uncontrolled_so2_factors["sulfur_content_pct"] = uncontrolled_so2_factors[
        "sulfur_content_pct"
    ].fillna(uncontrolled_so2_factors["sulfur_content_pct_national"])
    # merge in annual average fuel sulfur content and use to fill missing values
    uncontrolled_so2_factors = uncontrolled_so2_factors.merge(
        annual_avg_fuel_sulfur_content,
        how="left",
        on=[
            "energy_source_code",
        ],
        validate="m:1",
        suffixes=(None, "_annual"),
    )
    uncontrolled_so2_factors["sulfur_content_pct"] = uncontrolled_so2_factors[
        "sulfur_content_pct"
    ].fillna(uncontrolled_so2_factors["sulfur_content_pct_annual"])

    # check that we are not missing sulfur content for any generators that need it
    missing_sulfur_content = uncontrolled_so2_factors[
        uncontrolled_so2_factors["sulfur_content_pct"].isna()
        & (uncontrolled_so2_factors["multiply_by_sulfur_content"] == 1)
    ]
    if len(missing_sulfur_content) > 0:
        print("WARNING: Sulfur content data is missing in EIA-923 for the above units.")
        print(
            missing_sulfur_content[
                [
                    "plant_id_eia",
                    "generator_id",
                    "prime_mover_code",
                    "energy_source_code",
                ]
            ].drop_duplicates()
        )
    uncontrolled_so2_factors.loc[
        uncontrolled_so2_factors["sulfur_content_pct"].isna()
        & (uncontrolled_so2_factors["multiply_by_sulfur_content"] == 0),
        "sulfur_content_pct",
    ] = 0

    # perform the adjustment
    uncontrolled_so2_factors = uncontrolled_so2_factors.assign(
        emission_factor=lambda x: np.where(
            (x.multiply_by_sulfur_content == 1),
            (x.emission_factor * x.sulfur_content_pct),
            x.emission_factor,
        )
    )

    # drop intermediate columns
    uncontrolled_so2_factors = uncontrolled_so2_factors.drop(
        columns=[
            "multiply_by_sulfur_content",
            "sulfur_content_pct",
            "sulfur_content_pct_national",
            "sulfur_content_pct_annual",
        ]
    )

    return uncontrolled_so2_factors


def load_so2_control_efficiencies(year):
    # load the emissions control data
    emissions_controls_eia923 = load_data.load_emissions_controls_eia923(year)

    # create a dataframe that contains only so2 emission data for operating control equipment
    so2_efficiency = emissions_controls_eia923.dropna(
        axis="index",
        how="all",
        subset=[
            "so2_removal_efficiency_annual",
            "so2_removal_efficiency_at_full_load",
        ],
    )
    so2_efficiency = so2_efficiency[so2_efficiency["operational_status"] == "OP"]
    so2_efficiency = so2_efficiency[
        [
            "plant_id_eia",
            "so2_control_id",
            "nox_control_id",
            "pm_control_id",
            "hg_control_id",
            "hours_in_service",
            "so2_removal_efficiency_annual",
            "so2_removal_efficiency_at_full_load",
        ]
    ]

    # validate that the efficiencies are between 0 and 1
    bad_efficiencies = so2_efficiency[
        (so2_efficiency["so2_removal_efficiency_annual"] < 0)
        | (so2_efficiency["so2_removal_efficiency_annual"] > 1)
    ]
    if len(bad_efficiencies) > 0:
        raise UserWarning(
            "WARNING: certain loaded SO2 removal efficiencies are either negative or > 100%"
        )

    return so2_efficiency


def calculate_weighted_so2_control_efficiency(
    year, so2_control_efficiency, aggregation_level
):
    """Aggregates so2 rate data from so2_control_id to generator_id"""
    so2_control_efficiency = associate_control_ids_with_boiler_id(
        so2_control_efficiency,
        year,
        pollutant="so2",
    )

    if aggregation_level == "generator_id":
        boiler_generator_assn = load_data.initialize_pudl_out(year).bga_eia860()
        # associate a generator_id with each record
        so2_control_efficiency = so2_control_efficiency.merge(
            boiler_generator_assn[["plant_id_eia", "boiler_id", "generator_id"]],
            how="left",
            on=["plant_id_eia", "boiler_id"],
            validate="m:m",
        )

    # calculate a weighted average for each boiler or generator
    weighted_so2_control_efficiency = calculate_weighted_averages(
        so2_control_efficiency,
        groupby_columns=["plant_id_eia", aggregation_level],
        data_cols=[
            "so2_removal_efficiency_annual",
            "so2_removal_efficiency_at_full_load",
        ],
        weight_col="hours_in_service",
    )
    return weighted_so2_control_efficiency


def fill_cems_missing_co2(cems, year, subplant_emission_factors):
    """
    Fills missing hourly CO2 data in CEMS based on a three-tiered approach.

    CO2 data is considered missing if reported CO2 is zero and fuel consumption is positive.
    1. If a unit has non-missing emissions data for other hours in the same month, calculate a unit-month
        specific EF from the CEMS-reported fuel consumption and emissions
    2. For all remaining missing values, use the subplant and month-specific weighted average emission factor
        from subplant_emission_factors calculated from the EIA-923 data
    3. For any remaining missing values, calculate emissions based on the subplant primary fuel and fuel consumption
    """

    # add a new categorical option to the mass measurement code
    cems["co2_mass_measurement_code"] = cems[
        "co2_mass_measurement_code"
    ].cat.add_categories("Imputed")

    # replace all "missing" CO2 values with zero
    cems["co2_mass_lb"] = cems["co2_mass_lb"].fillna(0)

    # replace 0 reported CO2 values with missing values, if there was reported heat input
    cems.loc[
        (cems["co2_mass_lb"] == 0) & (cems["fuel_consumed_mmbtu"] > 0),
        "co2_mass_lb",
    ] = np.NaN

    # create a new df with all observations with missing co2 data
    missing_co2 = cems[cems["co2_mass_lb"].isnull()]

    # First round of filling covers small gaps using non-missing emission data from the same month
    ##############################################################################################

    unit_months_missing_co2 = missing_co2[
        ["plant_id_eia", "emissions_unit_id_epa", "report_date"]
    ].drop_duplicates()

    # get non-missing data from cems for these unit months
    unit_months_missing_co2 = unit_months_missing_co2.merge(
        cems[
            [
                "plant_id_eia",
                "emissions_unit_id_epa",
                "report_date",
                "co2_mass_lb",
                "fuel_consumed_mmbtu",
            ]
        ],
        how="left",
        on=["plant_id_eia", "emissions_unit_id_epa", "report_date"],
        validate="1:m",
    )
    # only keep observations with non-missing, non-zero co2 emissions and fuel consumption
    unit_months_missing_co2 = unit_months_missing_co2[
        (unit_months_missing_co2["co2_mass_lb"] > 0)
        & (unit_months_missing_co2["fuel_consumed_mmbtu"] > 0)
    ]

    # calculate total fuel consumption and emissions by month
    unit_month_efs = (
        unit_months_missing_co2.groupby(
            ["plant_id_eia", "emissions_unit_id_epa", "report_date"], dropna=False
        )
        .sum()
        .reset_index()
    )
    unit_month_efs["co2_lb_per_mmbtu"] = (
        unit_month_efs["co2_mass_lb"] / unit_month_efs["fuel_consumed_mmbtu"]
    )

    # merge these EFs into the missing cems data
    missing_co2 = missing_co2.merge(
        unit_month_efs[
            ["plant_id_eia", "report_date", "emissions_unit_id_epa", "co2_lb_per_mmbtu"]
        ],
        how="left",
        on=["plant_id_eia", "report_date", "emissions_unit_id_epa"],
        validate="m:1",
    )

    # only keep observations where there is a non-missing ef
    missing_co2 = missing_co2[~missing_co2["co2_lb_per_mmbtu"].isna()]

    # calculate missing co2 data
    missing_co2["co2_mass_lb"] = (
        missing_co2["fuel_consumed_mmbtu"] * missing_co2["co2_lb_per_mmbtu"]
    )

    # update in CEMS table
    cems.update(missing_co2[["co2_mass_lb"]])

    # update the co2 mass measurement code
    cems.loc[missing_co2.index, "co2_mass_measurement_code"] = "Imputed"

    # identify all observations that are still missing co2 data
    missing_co2 = cems[cems["co2_mass_lb"].isnull()]

    # Second round of data filling using weighted average EF based on EIA-923 heat input data
    #########################################################################################

    # merge the weighted ef into the missing data
    missing_co2 = missing_co2.merge(
        subplant_emission_factors[
            ["plant_id_eia", "report_date", "subplant_id", "co2_lb_per_mmbtu"]
        ],
        how="left",
        on=["plant_id_eia", "report_date", "subplant_id"],
        validate="m:1",
    )

    # only keep observations where there is a non-missing ef
    missing_co2 = missing_co2[~missing_co2["co2_lb_per_mmbtu"].isna()]

    # calculate missing co2 data
    missing_co2["co2_mass_lb"] = (
        missing_co2["fuel_consumed_mmbtu"] * missing_co2["co2_lb_per_mmbtu"]
    )

    # update in CEMS table
    cems.update(missing_co2[["co2_mass_lb"]])

    # update the co2 mass measurement code
    cems.loc[missing_co2.index, "co2_mass_measurement_code"] = "Imputed"

    # identify all observations that are still missing co2 data
    missing_co2 = cems[cems["co2_mass_lb"].isnull()]

    # Third round of filling using subplant fuel codes
    ##################################################

    # for rows that have a successful fuel code match, move to a temporary dataframe to hold the data
    co2_to_fill = missing_co2.copy()[~missing_co2["energy_source_code"].isna()]
    fill_index = co2_to_fill.index

    # calculate emissions based on fuel type
    co2_to_fill = calculate_ghg_emissions_from_fuel_consumption(
        df=co2_to_fill,
        year=year,
        include_co2=True,
        include_ch4=False,
        include_n2o=False,
    ).set_index(fill_index)

    # fill this data into the original cems data
    cems.update(co2_to_fill[["co2_mass_lb"]])

    # update the co2 mass measurement code
    cems.loc[co2_to_fill.index, "co2_mass_measurement_code"] = "Imputed"

    # check that there are no missing co2 values left
    still_missing_co2 = cems[cems["co2_mass_lb"].isna()]
    if len(still_missing_co2) > 0:
        raise UserWarning(
            "There are still misssing CO2 values remaining after filling missing CO2 values in CEMS"
        )

    return cems<|MERGE_RESOLUTION|>--- conflicted
+++ resolved
@@ -1013,13 +1013,7 @@
 
 
 def calculate_weighted_nox_rates(year, nox_rates, aggregation_level):
-<<<<<<< HEAD
-    """Aggregates nox rate data from nox_control_id to boiler_id, generator_id, or emissions_unit_id_epa"""
-    # load the association tables
-    boiler_nox_association_eia860 = load_data.load_boiler_nox_association_eia860(year)
-=======
     """Aggregates nox rate data from nox_control_id to boiler_id, generator_id, or unitid"""
->>>>>>> 82377f74
 
     nox_rates = associate_control_ids_with_boiler_id(
         nox_rates,
@@ -1089,7 +1083,7 @@
                     [
                         "plant_id_eia",
                         f"{pol}_control_id",
-                        f"boiler_id",
+                        "boiler_id",
                     ]
                 ],
                 how="left",
@@ -1115,7 +1109,7 @@
                     [
                         "plant_id_eia",
                         f"{pol}_control_id",
-                        f"boiler_id",
+                        "boiler_id",
                     ]
                 ],
                 how="left",
