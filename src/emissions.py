--- conflicted
+++ resolved
@@ -1625,11 +1625,7 @@
     if len(missing_esc) > 0:
         print(" ")
         print(
-<<<<<<< HEAD
-            "Warning: the following units are missing energy source codes used to fill missing co2 data. Fuel-weighted emissions factors will be used."
-=======
             "WARNING: the following units are missing co2 data and energy source codes. This may be because they burn multiple fuels."
->>>>>>> e90f0ebd
         )
         print(missing_esc[["plant_id_eia", "unitid"]].drop_duplicates())
         print(" ")
