--- conflicted
+++ resolved
@@ -378,12 +378,8 @@
         ]
     if len(missing_fleet_keys) > 0:
         logger.error(
-<<<<<<< HEAD
-            "The plant attributes table is missing ba_code or fuel_category data for some plants. This will result in incomplete power sector results."
-=======
             "The plant attributes table is missing ba_code or fuel_category data for "
             "some plants. This will result in incomplete power sector results."
->>>>>>> d7b63680
         )
         logger.error(
             missing_fleet_keys.groupby(
