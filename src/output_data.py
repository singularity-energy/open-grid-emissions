--- conflicted
+++ resolved
@@ -70,21 +70,13 @@
     output_to_results(
         df[df.plant_id_eia > 900000],
         "synthetic_plant_generation",
-<<<<<<< HEAD
-        f"plant_data/hourly/",
-=======
         f"plant_data/monthly/",
->>>>>>> 7fbe9143
         path_prefix,
     )
     output_to_results(
         df[df.plant_id_eia < 900000],
         "CEMS_plant_generation",
-<<<<<<< HEAD
-        f"plant_data/hourly/",
-=======
         f"plant_data/monthly/",
->>>>>>> 7fbe9143
         path_prefix,
     )
 
@@ -94,21 +86,13 @@
     output_to_results(
         df[df.plant_id_eia > 900000],
         "synthetic_plant_generation",
-<<<<<<< HEAD
-        f"plant_data/hourly/",
-=======
         f"plant_data/annual/",
->>>>>>> 7fbe9143
         path_prefix,
     )
     output_to_results(
         df[df.plant_id_eia < 900000],
         "CEMS_plant_generation",
-<<<<<<< HEAD
-        f"plant_data/hourly/",
-=======
         f"plant_data/annual/",
->>>>>>> 7fbe9143
         path_prefix,
     )
 
