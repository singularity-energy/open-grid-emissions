import pandas as pd
import numpy as np

import src.load_data as load_data
import src.column_checks as column_checks

GENERATED_EMISSION_RATE_COLS = [
    "generated_co2_rate_lb_per_mwh_for_electricity",
    "generated_ch4_rate_lb_per_mwh_for_electricity",
    "generated_n2o_rate_lb_per_mwh_for_electricity",
    "generated_nox_rate_lb_per_mwh_for_electricity",
    "generated_so2_rate_lb_per_mwh_for_electricity",
    "generated_co2_rate_lb_per_mwh_adjusted",
    "generated_ch4_rate_lb_per_mwh_adjusted",
    "generated_n2o_rate_lb_per_mwh_adjusted",
    "generated_nox_rate_lb_per_mwh_adjusted",
    "generated_so2_rate_lb_per_mwh_adjusted",
]


def output_intermediate_data(df, file_name, path_prefix, year):

    df.to_csv(f"../data/outputs/{path_prefix}{file_name}_{year}.csv", index=False)
    column_checks.check_columns(f"../data/outputs/{path_prefix}{file_name}_{year}.csv")


def output_to_results(df, file_name, subfolder, path_prefix):

    df.to_csv(f"../data/results/{path_prefix}{subfolder}{file_name}.csv", index=False)


def write_generated_averages(ba_fuel_data, path_prefix, year):
    avg_fuel_type_production = (
        ba_fuel_data.groupby(["fuel_category"]).sum().reset_index()
    )
    # Add row for total before taking rates
    total = avg_fuel_type_production.mean(numeric_only=True).to_frame().T
    total.loc[0, "fuel_category"] = "total"
    avg_fuel_type_production = pd.concat([avg_fuel_type_production, total], axis=0)

    # Find rates
    for emission_type in ["_for_electricity", "_adjusted"]:
        for emission in ["co2", "ch4", "n2o", "nox", "so2"]:
            avg_fuel_type_production[
                f"generated_{emission}_rate_lb_per_mwh{emission_type}"
            ] = (
                (
                    avg_fuel_type_production[f"{emission}_mass_lb{emission_type}"]
                    / avg_fuel_type_production["net_generation_mwh"]
                )
                .fillna(0)
                .replace(np.inf, np.NaN)
                .replace(-np.inf, np.NaN)
                .replace(
                    np.NaN, 0
                )  # TODO: temporary placeholder while solar is broken. Eventually there should be no NaNs.
            )
    output_intermediate_data(
        avg_fuel_type_production,
        "annual_generation_averages_by_fuel",
        path_prefix,
        year,
    )


def write_power_sector_results(ba_fuel_data, path_prefix):
    """
    Helper function to write combined data by BA
    """

    data_columns = [
        "net_generation_mwh",
        "fuel_consumed_mmbtu",
        "fuel_consumed_for_electricity_mmbtu",
        "co2_mass_lb",
        "ch4_mass_lb",
        "n2o_mass_lb",
        "nox_mass_lb",
        "so2_mass_lb",
        "co2_mass_lb_for_electricity",
        "ch4_mass_lb_for_electricity",
        "n2o_mass_lb_for_electricity",
        "nox_mass_lb_for_electricity",
        "so2_mass_lb_for_electricity",
        "co2_mass_lb_adjusted",
        "ch4_mass_lb_adjusted",
        "n2o_mass_lb_adjusted",
        "nox_mass_lb_adjusted",
        "so2_mass_lb_adjusted",
    ]

    for ba in list(ba_fuel_data.ba_code.unique()):

        # filter the data for a single BA
        ba_table = ba_fuel_data[ba_fuel_data["ba_code"] == ba].drop(columns="ba_code")

        # convert the datetime_utc column back to a datetime
        ba_table["datetime_utc"] = pd.to_datetime(ba_table["datetime_utc"], utc=True)

        # calculate a total for the BA
        ba_total = ba_table.groupby(["datetime_utc"], dropna=False).sum()[data_columns].reset_index()
        ba_total["fuel_category"] = "total"

        # concat the totals to the fuel-specific totals
        ba_table = pd.concat([ba_table, ba_total], axis=0, ignore_index=True)

        # round all values to one decimal place
        ba_table = ba_table.round(2)

        for emission_type in ["_for_electricity", "_adjusted"]:
            for emission in ["co2", "ch4", "n2o", "nox", "so2"]:
                ba_table[f"generated_{emission}_rate_lb_per_mwh{emission_type}"] = (
                    (
                        ba_table[f"{emission}_mass_lb{emission_type}"]
                        / ba_table["net_generation_mwh"]
                    )
                    .fillna(0)
                    .replace(np.inf, np.NaN)
                    .replace(-np.inf, np.NaN)
                )

        # create a local datetime column
<<<<<<< HEAD
        local_tz = load_data.ba_timezone(ba, "local")
        ba_table["datetime_local"] = ba_table["datetime_utc"].dt.tz_convert(local_tz)
=======
        try:
            local_tz = load_data.ba_timezone(ba, 'local')
            ba_table["datetime_local"] = ba_table["datetime_utc"].dt.tz_convert(local_tz)
        # TODO: figure out what to do for missing ba
        except ValueError:
            ba_table["datetime_local"] = pd.NaT
>>>>>>> fda4e960

        # re-order columns
        ba_table = ba_table[
            ["fuel_category", "datetime_local", "datetime_utc"]
            + data_columns
            + GENERATED_EMISSION_RATE_COLS
        ]

        # export to a csv
        ba_table.to_csv(
            f"../data/results/{path_prefix}power_sector_data/{ba}.csv", index=False
        )<|MERGE_RESOLUTION|>--- conflicted
+++ resolved
@@ -98,7 +98,11 @@
         ba_table["datetime_utc"] = pd.to_datetime(ba_table["datetime_utc"], utc=True)
 
         # calculate a total for the BA
-        ba_total = ba_table.groupby(["datetime_utc"], dropna=False).sum()[data_columns].reset_index()
+        ba_total = (
+            ba_table.groupby(["datetime_utc"], dropna=False)
+            .sum()[data_columns]
+            .reset_index()
+        )
         ba_total["fuel_category"] = "total"
 
         # concat the totals to the fuel-specific totals
@@ -120,17 +124,14 @@
                 )
 
         # create a local datetime column
-<<<<<<< HEAD
-        local_tz = load_data.ba_timezone(ba, "local")
-        ba_table["datetime_local"] = ba_table["datetime_utc"].dt.tz_convert(local_tz)
-=======
         try:
-            local_tz = load_data.ba_timezone(ba, 'local')
-            ba_table["datetime_local"] = ba_table["datetime_utc"].dt.tz_convert(local_tz)
+            local_tz = load_data.ba_timezone(ba, "local")
+            ba_table["datetime_local"] = ba_table["datetime_utc"].dt.tz_convert(
+                local_tz
+            )
         # TODO: figure out what to do for missing ba
         except ValueError:
             ba_table["datetime_local"] = pd.NaT
->>>>>>> fda4e960
 
         # re-order columns
         ba_table = ba_table[
