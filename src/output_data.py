import pandas as pd
import numpy as np

import src.load_data as load_data
import src.column_checks as column_checks

GENERATED_EMISSION_RATE_COLS = [
    "generated_co2_rate_lb_per_mwh_for_electricity",
    "generated_ch4_rate_lb_per_mwh_for_electricity",
    "generated_n2o_rate_lb_per_mwh_for_electricity",
    "generated_nox_rate_lb_per_mwh_for_electricity",
    "generated_so2_rate_lb_per_mwh_for_electricity",
    "generated_co2_rate_lb_per_mwh_adjusted",
    "generated_ch4_rate_lb_per_mwh_adjusted",
    "generated_n2o_rate_lb_per_mwh_adjusted",
    "generated_nox_rate_lb_per_mwh_adjusted",
    "generated_so2_rate_lb_per_mwh_adjusted",
]

UNIT_CONVERSIONS = {"lb": ("kg", 0.453592), "mmbtu": ("GJ", 1.055056)}

TIME_RESOLUTIONS = {"hourly": "H", "monthly": "M", "annual": "A"}


def output_intermediate_data(df, file_name, path_prefix, year):
<<<<<<< HEAD
    print(f"   Exporting {file_name} to data/outputs")
=======

>>>>>>> 5b26c60a
    df.to_csv(f"../data/outputs/{path_prefix}{file_name}_{year}.csv", index=False)
    column_checks.check_columns(f"../data/outputs/{path_prefix}{file_name}_{year}.csv")


def output_to_results(df, file_name, subfolder, path_prefix):
<<<<<<< HEAD
    print(f"   Exporting {file_name} to data/results{path_prefix}{subfolder}")

=======
>>>>>>> 5b26c60a
    metric = convert_results(df)

    df.to_csv(
        f"../data/results/{path_prefix}{subfolder}us_units/{file_name}.csv", index=False
    )
    metric.to_csv(
        f"../data/results/{path_prefix}{subfolder}metric_units/{file_name}.csv",
        index=False,
    )


def output_plant_data(df, path_prefix):
    """
    Helper function for plant-level output. 
    Output for each time granularity, and output separately for real and synthetic plants

    Note: plant-level does not include rates, so all aggregation is summation. 
    """
    for time in TIME_RESOLUTIONS.keys():
        if time != "hourly":
            df_resampled = (
                df.groupby("plant_id_eia")
                .resample(
                    TIME_RESOLUTIONS[time],
                    on="datetime_utc",
                    closed="left",
                    label="left",
                )
                .sum()
                .drop(columns="plant_id_eia")
                .reset_index()
            )
        else:  # No resampling needed, already hourly
            df_resampled = df
        # Separately save real and aggregate plants
        output_to_results(
            df_resampled[df_resampled.plant_id_eia > 900000],
            "synthetic_plant_generation",
            f"plant_data/{time}/",
            path_prefix,
        )
        output_to_results(
            df_resampled[df_resampled.plant_id_eia < 900000],
            "CEMS_plant_generation",
            f"plant_data/{time}/",
            path_prefix,
        )


def convert_results(df):
    """
    Take df in US units (used throughout pipeline).
    Return a df with metric units.

    ASSUMPTIONS:
        * Columns to convert have names of form
            `co2_lb_per_mwh_produced` (mass),
            `co2_lb_per_mwh_produced_for_electricity` (rate),
            `fuel_consumed_mmbtu` (mass)
          meaning that unit to convert is ALWAYS in numerator
    """
    converted = df.copy(deep=True)
    for column in converted.columns:
        unit = ""
        for u in UNIT_CONVERSIONS.keys():  # What to convert?
            if u in column.split("_"):
                unit = u
                break
        if unit == "":
            continue  # nothing to convert, next column
        new_unit, factor = UNIT_CONVERSIONS[unit]
        new_col = column.replace(unit, new_unit)
        converted.rename(columns={column: new_col}, inplace=True)
        converted.loc[:, new_col] = converted.loc[:, new_col] * factor
    return converted


def write_generated_averages(ba_fuel_data, path_prefix):
    avg_fuel_type_production = (
        ba_fuel_data.groupby(["fuel_category"]).sum().reset_index()
    )
    # Add row for total before taking rates
    total = avg_fuel_type_production.mean(numeric_only=True).to_frame().T
    total.loc[0, "fuel_category"] = "total"
    avg_fuel_type_production = pd.concat([avg_fuel_type_production, total], axis=0)

    # Find rates
    for emission_type in ["_for_electricity", "_adjusted"]:
        for emission in ["co2", "ch4", "n2o", "nox", "so2"]:
            avg_fuel_type_production[
                f"generated_{emission}_rate_lb_per_mwh{emission_type}"
            ] = (
                (
                    avg_fuel_type_production[f"{emission}_mass_lb{emission_type}"]
                    / avg_fuel_type_production["net_generation_mwh"]
                )
                .fillna(0)
                .replace(np.inf, np.NaN)
                .replace(-np.inf, np.NaN)
                .replace(
                    np.NaN, 0
                )  # TODO: temporary placeholder while solar is broken. Eventually there should be no NaNs.
            )
    output_intermediate_data(
        avg_fuel_type_production, "annual_generation_averages_by_fuel", path_prefix,
    )


def write_plant_metadata(cems, partial_cems, shaped_eia_data, path_prefix):
    """Outputs metadata for each subplant-hour."""

    KEY_COLUMNS = [
        "plant_id_eia",
        "subplant_id",
        "report_date",
    ]

    METADATA_COLUMNS = [
        "data_source",
        "hourly_profile_source",
        "net_generation_method",
    ]

    # identify the source
    cems["data_source"] = "CEMS"
    partial_cems["data_source"] = "partial CEMS/EIA"
    shaped_eia_data["data_source"] = "EIA"

    # identify net generation method
    cems = cems.rename(columns={"gtn_method": "net_generation_method"})
    shaped_eia_data["net_generation_method"] = shaped_eia_data["profile_method"]
    partial_cems["net_generation_method"] = "partial_cems"

    # identify hourly profile method
    cems["hourly_profile_source"] = "CEMS"
    partial_cems["hourly_profile_source"] = "partial CEMS"
    shaped_eia_data = shaped_eia_data.rename(
        columns={"profile_method": "hourly_profile_source"}
    )

    # only keep one metadata row per plant/subplant-month
    cems_meta = cems[KEY_COLUMNS + METADATA_COLUMNS].drop_duplicates(subset=KEY_COLUMNS)
    partial_cems_meta = partial_cems[KEY_COLUMNS + METADATA_COLUMNS].drop_duplicates(
        subset=KEY_COLUMNS
    )
    shaped_eia_data_meta = shaped_eia_data[
        ["plant_id_eia", "report_date"] + METADATA_COLUMNS
    ].drop_duplicates(subset=["plant_id_eia", "report_date"])

    # concat the metadata into a one file and export
    metadata = pd.concat([cems_meta, partial_cems_meta, shaped_eia_data_meta], axis=0)

    output_to_results(metadata, "plant_metadata", "plant_data/", path_prefix)

    # drop the metadata columns from each dataframe
    cems = cems.drop(columns=METADATA_COLUMNS)
    partial_cems = partial_cems.drop(columns=METADATA_COLUMNS)
    shaped_eia_data = shaped_eia_data.drop(columns=METADATA_COLUMNS)

    return cems, partial_cems, shaped_eia_data


def write_power_sector_results(ba_fuel_data, path_prefix):
    """
    Helper function to write combined data by BA
    """

    data_columns = [
        "net_generation_mwh",
        "fuel_consumed_mmbtu",
        "fuel_consumed_for_electricity_mmbtu",
        "co2_mass_lb",
        "ch4_mass_lb",
        "n2o_mass_lb",
        "nox_mass_lb",
        "so2_mass_lb",
        "co2_mass_lb_for_electricity",
        "ch4_mass_lb_for_electricity",
        "n2o_mass_lb_for_electricity",
        "nox_mass_lb_for_electricity",
        "so2_mass_lb_for_electricity",
        "co2_mass_lb_adjusted",
        "ch4_mass_lb_adjusted",
        "n2o_mass_lb_adjusted",
        "nox_mass_lb_adjusted",
        "so2_mass_lb_adjusted",
    ]

    for ba in list(ba_fuel_data.ba_code.unique()):
        if type(ba) is not str:
            print(
                f"Warning: not aggregating {sum(ba_fuel_data.ba_code.isna())} plants with numeric BA {ba}"
            )
            continue

        # filter the data for a single BA
        ba_table = ba_fuel_data[ba_fuel_data["ba_code"] == ba].drop(columns="ba_code")

        # convert the datetime_utc column back to a datetime
        ba_table["datetime_utc"] = pd.to_datetime(ba_table["datetime_utc"], utc=True)

        # calculate a total for the BA
        ba_total = (
            ba_table.groupby(["datetime_utc"], dropna=False)
            .sum()[data_columns]
            .reset_index()
        )
        ba_total["fuel_category"] = "total"

        # concat the totals to the fuel-specific totals
        ba_table = pd.concat([ba_table, ba_total], axis=0, ignore_index=True)

        # round all values to one decimal place
        ba_table = ba_table.round(2)

        # All below here needs to be repeated per time resolution
        for time_resolution in TIME_RESOLUTIONS.keys():
            if time_resolution == "hourly":  # no adjustment needed
                ba_table_time = ba_table.copy(deep=True)
            else:  # Resample each fuel type
                ba_table_time = pd.DataFrame()
                for f in ba_table.fuel_category.unique():
                    # Sum numeric columns, take first of other columns
                    how_to_resample = {c: "sum" for c in data_columns}
                    how_to_resample["fuel_category"] = "first"
                    fuel = ba_table.loc[ba_table.fuel_category == f]
                    fuel = (
                        fuel.resample(
                            TIME_RESOLUTIONS[time_resolution],
                            label="left",
                            closed="left",
                            on="datetime_utc",
                        )
                        .agg(how_to_resample)
                        .reset_index()
                    )
                    ba_table_time = pd.concat([ba_table_time, fuel], axis="index")

            for emission_type in ["_for_electricity", "_adjusted"]:
                for emission in ["co2", "ch4", "n2o", "nox", "so2"]:
                    ba_table_time[
                        f"generated_{emission}_rate_lb_per_mwh{emission_type}"
                    ] = (
                        (
                            ba_table_time[f"{emission}_mass_lb{emission_type}"]
                            / ba_table_time["net_generation_mwh"]
                        )
                        .fillna(0)
                        .replace(np.inf, np.NaN)
                        .replace(-np.inf, np.NaN)
                    )

            # create a local datetime column
            try:
                local_tz = load_data.ba_timezone(ba, "local")
                ba_table_time["datetime_local"] = ba_table_time[
                    "datetime_utc"
                ].dt.tz_convert(local_tz)
            # TODO: figure out what to do for missing ba
            except ValueError:
                ba_table_time["datetime_local"] = pd.NaT

            # re-order columns
            ba_table_time = ba_table_time[
                ["fuel_category", "datetime_local", "datetime_utc"]
                + data_columns
                + GENERATED_EMISSION_RATE_COLS
            ]

            # export to a csv
            output_to_results(
                ba_table_time, ba, f"power_sector_data/{time_resolution}/", path_prefix
            )
<|MERGE_RESOLUTION|>--- conflicted
+++ resolved
@@ -23,21 +23,17 @@
 
 
 def output_intermediate_data(df, file_name, path_prefix, year):
-<<<<<<< HEAD
+
     print(f"   Exporting {file_name} to data/outputs")
-=======
-
->>>>>>> 5b26c60a
+
     df.to_csv(f"../data/outputs/{path_prefix}{file_name}_{year}.csv", index=False)
     column_checks.check_columns(f"../data/outputs/{path_prefix}{file_name}_{year}.csv")
 
 
 def output_to_results(df, file_name, subfolder, path_prefix):
-<<<<<<< HEAD
+
     print(f"   Exporting {file_name} to data/results{path_prefix}{subfolder}")
 
-=======
->>>>>>> 5b26c60a
     metric = convert_results(df)
 
     df.to_csv(
