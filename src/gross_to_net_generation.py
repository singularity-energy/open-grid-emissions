--- conflicted
+++ resolved
@@ -796,12 +796,7 @@
 
     gtn_ratio = gtn_ratio[groupby_columns + ["gtn_ratio"]]
 
-<<<<<<< HEAD
-    os.makedirs(f"{outputs_folder()}gross_to_net", exist_ok=True)
-=======
-    if not os.path.exists(outputs_folder("gross_to_net")):
-        os.mkdir(outputs_folder("gross_to_net"))
->>>>>>> 80961a62
+    os.makedirs(outputs_folder("gross_to_net"), exist_ok=True)
 
     gtn_ratio.to_csv(
         outputs_folder(f"gross_to_net/{agg_level}_gross_to_net_ratio.csv"),
